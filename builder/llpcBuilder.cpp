--- conflicted
+++ resolved
@@ -164,7 +164,6 @@
 }
 
 // =====================================================================================================================
-<<<<<<< HEAD
 // Create a map to i32 function. Many AMDGCN intrinsics only take i32's, so we need to massage input data into an i32
 // to allow us to call these intrinsics. This helper takes a function pointer, massage arguments, and passthrough
 // arguments and massages the mappedArgs into i32's before calling the function pointer. Note that all massage
@@ -277,7 +276,8 @@
         LLPC_NEVER_CALLED();
         return nullptr;
     }
-=======
+}
+
 // Gets new matrix type after doing matrix transposing.
 Type* Builder::GetTransposedMatrixTy(
     Type* const pMatrixType // [in] The matrix type to get the transposed type from.
@@ -299,5 +299,4 @@
 Context& Builder::getContext() const
 {
     return *static_cast<Llpc::Context*>(&IRBuilder<>::getContext());
->>>>>>> fdd5e24b
 }