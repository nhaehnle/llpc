##
 #######################################################################################################################
 #
 #  Copyright (c) 2017-2020 Advanced Micro Devices, Inc. All Rights Reserved.
 #
 #  Permission is hereby granted, free of charge, to any person obtaining a copy
 #  of this software and associated documentation files (the "Software"), to deal
 #  in the Software without restriction, including without limitation the rights
 #  to use, copy, modify, merge, publish, distribute, sublicense, and/or sell
 #  copies of the Software, and to permit persons to whom the Software is
 #  furnished to do so, subject to the following conditions:
 #
 #  The above copyright notice and this permission notice shall be included in all
 #  copies or substantial portions of the Software.
 #
 #  THE SOFTWARE IS PROVIDED "AS IS", WITHOUT WARRANTY OF ANY KIND, EXPRESS OR
 #  IMPLIED, INCLUDING BUT NOT LIMITED TO THE WARRANTIES OF MERCHANTABILITY,
 #  FITNESS FOR A PARTICULAR PURPOSE AND NONINFRINGEMENT. IN NO EVENT SHALL THE
 #  AUTHORS OR COPYRIGHT HOLDERS BE LIABLE FOR ANY CLAIM, DAMAGES OR OTHER
 #  LIABILITY, WHETHER IN AN ACTION OF CONTRACT, TORT OR OTHERWISE, ARISING FROM,
 #  OUT OF OR IN CONNECTION WITH THE SOFTWARE OR THE USE OR OTHER DEALINGS IN THE
 #  SOFTWARE.
 #
 #######################################################################################################################

project(LLPC C CXX)

### Create LLPC Library ################################################################################################
add_library(llpc STATIC "")

if(ICD_BUILD_LLPC)
  add_dependencies(llpc LLVMlgc)
endif()

### Cached Project Options #############################################################################################
option(LLPC_BUILD_LIT     "LLPC build lit test"         OFF)
option(LLPC_ENABLE_WERROR "Build LLPC with more errors" OFF)

if(ICD_BUILD_LLPC)
    set(AMDLLPC_DIR ${CMAKE_CURRENT_BINARY_DIR})
endif()

### Set Options and build LLVM #########################################################################################
if(ICD_BUILD_LLPC)
    # Set LLVM options and build LLVM
    # Add LGC as an LLVM external project, but only if its CMakeLists.txt exists.
    set(LLVM_EXTERNAL_PROJECTS lgc)
    set(LLVM_EXTERNAL_LGC_SOURCE_DIR ${PROJECT_SOURCE_DIR}/../lgc)

    # Set other LLVM settings.
    set(LLVM_ENABLE_ASSERTIONS ${CMAKE_BUILD_TYPE_DEBUG} CACHE BOOL Force)
    set(LLVM_TARGETS_TO_BUILD AMDGPU CACHE STRING Force)
    set(LLVM_BUILD_TESTS OFF CACHE BOOL Force)
    set(LLVM_BUILD_TOOLS ON CACHE BOOL Force)
    set(LLVM_BUILD_UTILS OFF CACHE BOOL Force)
    set(LLVM_INCLUDE_DOCS OFF CACHE BOOL Force)
    set(LLVM_INCLUDE_EXAMPLES OFF CACHE BOOL Force)
    set(LLVM_INCLUDE_GO_TESTS OFF CACHE BOOL Force)
    set(LLVM_INCLUDE_TESTS OFF CACHE BOOL Force)
    set(LLVM_INCLUDE_TOOLS ON CACHE BOOL Force)
    set(LLVM_INCLUDE_UTILS ON CACHE BOOL Force)
    set(LLVM_ENABLE_TERMINFO OFF CACHE BOOL Force)
    set(LLVM_ENABLE_ZLIB OFF CACHE BOOL Force)
    set(LLVM_OPTIMIZED_TABLEGEN ON CACHE BOOL Force)

    if(EXISTS ${PROJECT_SOURCE_DIR}/../../llvm-project/llvm)
        set(XGL_LLVM_SRC_PATH ${PROJECT_SOURCE_DIR}/../../llvm-project/llvm CACHE PATH "Specify the path to the LLVM.")
<<<<<<< HEAD
=======
    elseif(EXISTS ${PROJECT_SOURCE_DIR}/../../../../../llvm)
        set(XGL_LLVM_SRC_PATH ${PROJECT_SOURCE_DIR}/../../../../../llvm CACHE PATH "Specify the path to the LLVM.")
    elseif(EXISTS ${PROJECT_SOURCE_DIR}/../../../../../llvm-project/llvm)
        set(XGL_LLVM_SRC_PATH ${PROJECT_SOURCE_DIR}/../../../../../llvm-project/llvm CACHE PATH "Specify the path to the LLVM.")
>>>>>>> 9b4d0a4c
    elseif(EXISTS ${PROJECT_SOURCE_DIR}/../../../imported/llvm-project/llvm)
        set(XGL_LLVM_SRC_PATH ${PROJECT_SOURCE_DIR}/../../../imported/llvm-project/llvm CACHE PATH "Specify the path to the LLVM.")
    endif()

    add_subdirectory(${XGL_LLVM_SRC_PATH} ${PROJECT_BINARY_DIR}/llvm)
    set(XGL_LLVM_BUILD_PATH ${PROJECT_BINARY_DIR}/llvm)

    llvm_map_components_to_libnames(llvm_libs lgc amdgpucodegen amdgpuinfo amdgpuasmparser amdgpudisassembler LTO ipo analysis bitreader bitwriter codegen irreader linker mc passes support target transformutils coroutines)
    target_link_libraries(llpc PUBLIC ${llvm_libs})
endif()

### Compiler Options ###################################################################################################
function(llpc_set_compiler_options PROJECT_NAME)
    if(CMAKE_CXX_COMPILER_ID MATCHES "GNU|Clang")
        if(LLPC_ENABLE_WERROR)
            target_compile_options("${PROJECT_NAME}" PRIVATE
                -Werror
                -Wno-error=deprecated-declarations
            )
        endif()

        # SEE: https://gcc.gnu.org/onlinedocs/gcc-6.2.0/gcc/Option-Summary.html#Option-Summary
        # for a list of all options and documentation.
        target_compile_options("${PROJECT_NAME}" PRIVATE
            -fno-strict-aliasing
            -fvisibility-inlines-hidden
            -Wall
            -Wno-delete-incomplete
            -Wno-delete-non-virtual-dtor
            -Wno-invalid-offsetof
            -Wno-missing-braces
            -Wno-missing-field-initializers
            -Wno-parentheses
            -Wno-sign-compare
            -Wno-switch
            -Wno-type-limits
            -Wno-unused-parameter
            -Wunused-variable
            -Werror=unused-variable
            -Wunused-function
            -Werror=unused-function
        )

        target_compile_options("${PROJECT_NAME}" PRIVATE $<$<COMPILE_LANGUAGE:CXX>:
            -fno-rtti
            -fPIC
            -std=c++14
            -Wno-ignored-qualifiers
            -Wno-missing-field-initializers
            -Wno-invalid-offsetof           # offsetof within non-standard-layout type 'x' is undefined
        >)

        if(CMAKE_CXX_COMPILER_ID STREQUAL "GNU")
            target_compile_options("${PROJECT_NAME}" PRIVATE
                -Wno-extra
                -Wno-maybe-uninitialized
                -Wno-pedantic
            )
            if(CMAKE_CXX_COMPILER_ID STREQUAL "GNU" AND CMAKE_CXX_COMPILER_VERSION VERSION_GREATER_EQUAL 8.4)
                target_compile_options("${PROJECT_NAME}" PRIVATE
                    -Wno-class-memaccess
                    # TODO This should be removed once all issues are fixed
                    -Wno-format-truncation
                )
            endif()
        elseif(CMAKE_CXX_COMPILER_ID MATCHES "Clang")
            target_compile_options("${PROJECT_NAME}" PRIVATE
                -Wno-covered-switch-default
                -Wno-extra-semi
                -Wno-gnu-anonymous-struct
                -Wno-nested-anon-types
            )
        endif()
    elseif(CMAKE_CXX_COMPILER_ID STREQUAL "MSVC")
        # CMAKE-TODO: These are /W4 (level 4) warnings
        target_compile_options("${PROJECT_NAME}"
            PRIVATE # Warnings in interface and src
                /wd4005 # 'DEBUG' : macro redefinition ??? Defined in toolchain ??? importedllvmincludellvm/Support/Debug.h
                /wd4018 # '<' : signed/unsigned mismatch
                /wd4100 # unreferenced formal parameter
                /wd4127 # conditional expression is constant
                /wd4141 # 'inline' : used more than once
                /wd4146 # unary minus operator applied to unsigned type, result still unsigned
                /wd4189 # local variable is initialized but not referenced
                /wd4201 # nonstandard extension used : nameless struct/union
                /wd4244 # 'X' : conversion from 'Y' to 'Z', possible loss of data
                /wd4245 # 'X' : conversion from 'Y' to 'Z', signed/unsigned mismatch
                /wd4250 # 'X': inherits 'Y' via dominance
                /wd4291 # no matching operator delete found; memory will not be freed if initialization throws an exception
                /wd4267 # 'return' : conversion from 'size_t' to 'unsigned int', possible loss of data
                /wd4389 # '==' : signed/unsigned mismatch
                /wd4505 # unreferenced local function has been removed
                /wd4510 # default constructor could not be generated
                /wd4512 # assignment operator could not be generated
                /wd4610 # struct 'X' can never be instantiated - user defined constructor required
                /wd4624 # destructor could not be generated because a base class destructor is inaccessible or deleted
                /wd4702 # unreachable code
                /wd4706 # assignment within conditional expression
                /wd4800 # forcing value to bool 'true' or 'false' (performance warning)
                /wd6246 # Local declaration of 'S' hides declaration of the same name in outer scope
                /wd6323 # Use of arithmetic operator on Boolean type(s)
        )

        target_compile_definitions("${PROJECT_NAME}" PRIVATE _SCL_SECURE_NO_WARNINGS)
        target_compile_definitions("${PROJECT_NAME}" PRIVATE _CRT_SECURE_NO_WARNINGS)
    else()
        message(FATAL_ERROR "Using unknown compiler")
    endif()
endfunction()
llpc_set_compiler_options(llpc)

### Defines/Includes/Sources ###########################################################################################
if(ICD_BUILD_LLPC)
    set(CMAKE_MODULE_PATH ${CMAKE_MODULE_PATH} ${XGL_LLVM_BUILD_PATH}/lib/cmake/llvm)
    include(LLVMConfig)
    message(STATUS "LLVM execuables: " ${LLVM_TOOLS_BINARY_DIR})
    message(STATUS "LLVM libraries: " ${LLVM_BUILD_LIBRARY_DIR})
    execute_process(
        COMMAND ${LLVM_TOOLS_BINARY_DIR}/llvm-config --libs amdgpu analysis bitreader bitwriter codegen irreader linker mc passes support target transformutils
        OUTPUT_VARIABLE LLVM_LINK_FLAGS
        OUTPUT_STRIP_TRAILING_WHITESPACE
    )
    message(STATUS "LLVM link options:" ${LLVM_LINK_FLAGS})
endif()
target_compile_definitions(llpc PRIVATE ${TARGET_ARCHITECTURE_ENDIANESS}ENDIAN_CPU)
target_compile_definitions(llpc PRIVATE _SPIRV_LLVM_API)
target_compile_definitions(llpc PRIVATE PAL_CLIENT_INTERFACE_MAJOR_VERSION=${PAL_CLIENT_INTERFACE_MAJOR_VERSION})
if (LLPC_CLIENT_INTERFACE_MAJOR_VERSION)
    target_compile_definitions(llpc PRIVATE LLPC_CLIENT_INTERFACE_MAJOR_VERSION=${LLPC_CLIENT_INTERFACE_MAJOR_VERSION})
endif()
if(ICD_BUILD_LLPC)
    target_compile_definitions(llpc PRIVATE ICD_BUILD_LLPC)
endif()

option(LLPC_ENABLE_SHADER_CACHE "Enable experimental shader cache" OFF)
if(LLPC_ENABLE_SHADER_CACHE)
    target_compile_definitions(llpc PRIVATE LLPC_ENABLE_SHADER_CACHE=1)
endif()

if(ICD_BUILD_LLPC)
    if(XGL_LLVM_UPSTREAM)
        target_compile_definitions(llpc PRIVATE XGL_LLVM_UPSTREAM)
    endif()
endif()

if(WIN32)
    target_compile_definitions(llpc PRIVATE
        NOMINMAX    # windows.h defines min/max which conflicts with the use of std::min / max
        UNICODE     # CMAKE-TODO: What is this used for?
        _UNICODE
    )
endif()

target_include_directories(llpc
    PUBLIC
        ${PROJECT_SOURCE_DIR}/include
        ${PROJECT_SOURCE_DIR}/../lgc/interface
    PRIVATE
        ${PROJECT_SOURCE_DIR}/context
        ${PROJECT_SOURCE_DIR}/include
        ${PROJECT_SOURCE_DIR}/lower
        ${PROJECT_SOURCE_DIR}/translator/include
        ${PROJECT_SOURCE_DIR}/translator/lib/SPIRV
        ${PROJECT_SOURCE_DIR}/translator/lib/SPIRV/libSPIRV
        ${PROJECT_SOURCE_DIR}/util
        ${PROJECT_SOURCE_DIR}/../util
        ${PROJECT_SOURCE_DIR}/../tool/dumper
        ${XGL_PAL_PATH}/inc/core
        ${XGL_PAL_PATH}/inc/util
        ${LLVM_INCLUDE_DIRS}
)

# CMAKE-TODO: Figure out a better way to do this.
target_include_directories(llpc PRIVATE ${XGL_ICD_PATH}/api/include/khronos)

if(WIN32)
    target_compile_definitions(llpc PRIVATE VK_USE_PLATFORM_WIN32_KHR)
endif()

if(ICD_BUILD_LLPC)
# llpc/context
    target_sources(llpc PRIVATE
        context/llpcCompiler.cpp
        context/llpcContext.cpp
        context/llpcComputeContext.cpp
        context/llpcGraphicsContext.cpp
        context/llpcShaderCache.cpp
        context/llpcPipelineContext.cpp
        context/llpcShaderCacheManager.cpp
    )

# llpc/lower
    target_sources(llpc PRIVATE
        lower/llpcSpirvLower.cpp
        lower/llpcSpirvLowerAccessChain.cpp
        lower/llpcSpirvLowerAlgebraTransform.cpp
        lower/llpcSpirvLowerConstImmediateStore.cpp
        lower/llpcSpirvLowerGlobal.cpp
        lower/llpcSpirvLowerInstMetaRemove.cpp
        lower/llpcSpirvLowerLoopUnrollControl.cpp
        lower/llpcSpirvLowerMemoryOp.cpp
        lower/llpcSpirvLowerResourceCollect.cpp
        lower/llpcSpirvLowerTranslator.cpp
        lower/llpcSpirvLowerUtil.cpp
    )

# llpc/translator
    target_sources(llpc PRIVATE
        translator/lib/SPIRV/SPIRVReader.cpp
        translator/lib/SPIRV/SPIRVUtil.cpp
    )

    target_sources(llpc PRIVATE
        translator/lib/SPIRV/libSPIRV/SPIRVBasicBlock.cpp
        translator/lib/SPIRV/libSPIRV/SPIRVDebug.cpp
        translator/lib/SPIRV/libSPIRV/SPIRVDecorate.cpp
        translator/lib/SPIRV/libSPIRV/SPIRVEntry.cpp
        translator/lib/SPIRV/libSPIRV/SPIRVFunction.cpp
        translator/lib/SPIRV/libSPIRV/SPIRVInstruction.cpp
        translator/lib/SPIRV/libSPIRV/SPIRVModule.cpp
        translator/lib/SPIRV/libSPIRV/SPIRVStream.cpp
        translator/lib/SPIRV/libSPIRV/SPIRVType.cpp
        translator/lib/SPIRV/libSPIRV/SPIRVValue.cpp
    )

# llpc/util
    target_sources(llpc PRIVATE
        util/llpcDebug.cpp
        util/llpcElfWriter.cpp
        util/llpcEmuLib.cpp
        util/llpcFile.cpp
        util/llpcShaderModuleHelper.cpp
        util/llpcTimerProfiler.cpp
        util/llpcUtil.cpp
    )
else()
    target_sources(llpc PRIVATE
        util/llpcUtil.cpp
    )
endif()

if(NOT TARGET dumper)
    add_subdirectory(../tool/dumper ${PROJECT_BINARY_DIR}/../dumper)
endif()
target_link_libraries(llpc PRIVATE dumper)

target_link_libraries(llpc PRIVATE cwpack)

### LLPC Auto-generated Files ##########################################################################################
if(ICD_BUILD_LLPC)
set(OP_EMU_LIB_GEN_DIR ${PROJECT_SOURCE_DIR}/patch/generate)
set(GEN_GLSL_OP_EMU_LIB_SCRIPT ${OP_EMU_LIB_GEN_DIR}/script/genGlslEmuLib.py)

if(UNIX)
    set(BUILD_OS lnx)
elseif(WIN32)
    set(BUILD_OS win)
endif()

if(UNIX)
    set(LLVM_BIN_DIR ${XGL_LLVM_BUILD_PATH}/bin/)
elseif(WIN32)
    set(LLVM_BIN_DIR ${XGL_LLVM_BUILD_PATH}/\$\(Configuration\)/bin/)
endif()

endif()
### Link Libraries #####################################################################################################
# CMAKE-TODO: LLVM_LIB_DIR should probably be set in the op level CMake?
# Maybe add XGL_LLVM_PATH?
# How are these built? Can they be built through CMake?

### Visual Studio Filters ##############################################################################################
target_vs_filters(llpc)

### VFX library for Standalone Compiler ###################################################################################
if(ICD_BUILD_LLPC)
    add_subdirectory(${PROJECT_SOURCE_DIR}/../tool/vfx ${PROJECT_BINARY_DIR}/../vfx)
endif()
### Create Standalone Compiler ############################################################################################
if(ICD_BUILD_LLPC)
add_executable(amdllpc
    tool/amdllpc.cpp
    tool/llpcAutoLayout.cpp
)
add_dependencies(amdllpc llpc)

target_compile_definitions(amdllpc PRIVATE ${TARGET_ARCHITECTURE_ENDIANESS}ENDIAN_CPU)
target_compile_definitions(amdllpc PRIVATE _SPIRV_LLVM_API)
if (LLPC_CLIENT_INTERFACE_MAJOR_VERSION)
    target_compile_definitions(amdllpc PRIVATE LLPC_CLIENT_INTERFACE_MAJOR_VERSION=${LLPC_CLIENT_INTERFACE_MAJOR_VERSION})
    target_compile_definitions(amdllpc PRIVATE PAL_CLIENT_INTERFACE_MAJOR_VERSION=${PAL_CLIENT_INTERFACE_MAJOR_VERSION})
endif()

target_compile_definitions(amdllpc PRIVATE ICD_BUILD_LLPC)

if(LLPC_ENABLE_SHADER_CACHE)
    target_compile_definitions(amdllpc PRIVATE LLPC_ENABLE_SHADER_CACHE=1)
endif()

target_include_directories(amdllpc
PUBLIC
    ${PROJECT_SOURCE_DIR}/include
PRIVATE
    ${PROJECT_SOURCE_DIR}/builder
    ${PROJECT_SOURCE_DIR}/context
    ${PROJECT_SOURCE_DIR}/../imported/spirv
    ${PROJECT_SOURCE_DIR}/include
    ${PROJECT_SOURCE_DIR}/../include
    ${PROJECT_SOURCE_DIR}/lower
    ${PROJECT_SOURCE_DIR}/patch
    ${PROJECT_SOURCE_DIR}/patch/gfx6/chip
    ${PROJECT_SOURCE_DIR}/patch/gfx9/chip
    ${PROJECT_SOURCE_DIR}/patch/generate
    ${PROJECT_SOURCE_DIR}/translator/include
    ${PROJECT_SOURCE_DIR}/translator/lib/SPIRV
    ${PROJECT_SOURCE_DIR}/translator/lib/SPIRV/libSPIRV
    ${PROJECT_SOURCE_DIR}/util
    ${PROJECT_SOURCE_DIR}/../util
    ${PROJECT_SOURCE_DIR}/../tool/dumper
    ${XGL_PAL_PATH}/src/core/hw/gfxip/gfx6/chip
    ${XGL_PAL_PATH}/src/core/hw/gfxip/gfx9/chip
    ${XGL_PAL_PATH}/inc/core
    ${XGL_PAL_PATH}/inc/util
    ${LLVM_INCLUDE_DIRS}
)

set(VULKAN_HEADER_PATH ${XGL_ICD_PATH}/api/include/khronos)
target_include_directories(amdllpc PRIVATE ${VULKAN_HEADER_PATH})

llpc_set_compiler_options(amdllpc)

if(UNIX)
    target_link_libraries(amdllpc PRIVATE llpc vfx dl stdc++)
elseif(WIN32)
    target_link_libraries(amdllpc PRIVATE llpc vfx)
endif()
llvm_map_components_to_libnames(llvm_libs lgc amdgpucodegen amdgpuinfo amdgpuasmparser amdgpudisassembler LTO ipo analysis bitreader bitwriter codegen irreader linker mc passes support target transformutils coroutines aggressiveinstcombine)
target_link_libraries(amdllpc PRIVATE ${llvm_libs})
target_link_libraries(amdllpc PRIVATE cwpack)
endif()
### Add Subdirectories #################################################################################################
if(ICD_BUILD_LLPC)
# SPVGEN
if(XGL_ICD_PATH)
    set(VULKAN_HEADER_PATH "${XGL_ICD_PATH}/api/include/khronos" CACHE PATH "${PROJECT_NAME} override." FORCE)
endif()

if(EXISTS ${PROJECT_SOURCE_DIR}/../../spvgen)
    set(XGL_SPVGEN_PATH ${PROJECT_SOURCE_DIR}/../../spvgen CACHE PATH "Specify the path to SPVGEN.")
else()
    set(XGL_SPVGEN_PATH ${PROJECT_SOURCE_DIR}/../../../../tools/spvgen CACHE PATH "Specify the path to SPVGEN.")
endif()

if(EXISTS ${XGL_SPVGEN_PATH})
    set(SPVGEN_ENABLE_WERROR ${LLPC_ENABLE_WERROR} CACHE BOOL "${PROJECT_NAME} override." FORCE)
    add_subdirectory(${XGL_SPVGEN_PATH} ${CMAKE_BINARY_DIR}/spvgen EXCLUDE_FROM_ALL)
endif()

# Lit tests
if(LLPC_BUILD_LIT)
    add_subdirectory(test)
endif()
endif()<|MERGE_RESOLUTION|>--- conflicted
+++ resolved
@@ -65,13 +65,6 @@
 
     if(EXISTS ${PROJECT_SOURCE_DIR}/../../llvm-project/llvm)
         set(XGL_LLVM_SRC_PATH ${PROJECT_SOURCE_DIR}/../../llvm-project/llvm CACHE PATH "Specify the path to the LLVM.")
-<<<<<<< HEAD
-=======
-    elseif(EXISTS ${PROJECT_SOURCE_DIR}/../../../../../llvm)
-        set(XGL_LLVM_SRC_PATH ${PROJECT_SOURCE_DIR}/../../../../../llvm CACHE PATH "Specify the path to the LLVM.")
-    elseif(EXISTS ${PROJECT_SOURCE_DIR}/../../../../../llvm-project/llvm)
-        set(XGL_LLVM_SRC_PATH ${PROJECT_SOURCE_DIR}/../../../../../llvm-project/llvm CACHE PATH "Specify the path to the LLVM.")
->>>>>>> 9b4d0a4c
     elseif(EXISTS ${PROJECT_SOURCE_DIR}/../../../imported/llvm-project/llvm)
         set(XGL_LLVM_SRC_PATH ${PROJECT_SOURCE_DIR}/../../../imported/llvm-project/llvm CACHE PATH "Specify the path to the LLVM.")
     endif()
