--- conflicted
+++ resolved
@@ -26,13 +26,8 @@
 ; SHADERTEST: %{{[0-9]*}} = call double @llvm.floor.f64(double %{{[0-9]*}})
 ; SHADERTEST: %{{[0-9]*}} = call double @llvm.floor.f64(double %{{[0-9]*}})
 ; SHADERTEST-LABEL: {{^// LLPC}} pipeline patching results
-<<<<<<< HEAD
 ; SHADERTEST: %{{[0-9]*}} = call double @llvm.floor.f64(double %{{[0-9]*}})
-; SHADERTEST: %{{[0-9]*}} = call double @llvm.floor.f64(double %.i{{[0-9]*}}.upto1.extract)
-=======
-; SHADERTEST: %{{[0-9]*}} = tail call double @llvm.floor.f64(double %{{[0-9]*}})
-; SHADERTEST: %{{[0-9]*}} = tail call double @llvm.floor.f64(double
->>>>>>> fdd5e24b
+; SHADERTEST: %{{[0-9]*}} = call double @llvm.floor.f64(double
 ; SHADERTEST: AMDLLPC SUCCESS
 */
 // END_SHADERTEST