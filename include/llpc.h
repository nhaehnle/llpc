/*
 ***********************************************************************************************************************
 *
 *  Copyright (c) 2016-2019 Advanced Micro Devices, Inc. All Rights Reserved.
 *
 *  Permission is hereby granted, free of charge, to any person obtaining a copy
 *  of this software and associated documentation files (the "Software"), to deal
 *  in the Software without restriction, including without limitation the rights
 *  to use, copy, modify, merge, publish, distribute, sublicense, and/or sell
 *  copies of the Software, and to permit persons to whom the Software is
 *  furnished to do so, subject to the following conditions:
 *
 *  The above copyright notice and this permission notice shall be included in all
 *  copies or substantial portions of the Software.
 *
 *  THE SOFTWARE IS PROVIDED "AS IS", WITHOUT WARRANTY OF ANY KIND, EXPRESS OR
 *  IMPLIED, INCLUDING BUT NOT LIMITED TO THE WARRANTIES OF MERCHANTABILITY,
 *  FITNESS FOR A PARTICULAR PURPOSE AND NONINFRINGEMENT. IN NO EVENT SHALL THE
 *  AUTHORS OR COPYRIGHT HOLDERS BE LIABLE FOR ANY CLAIM, DAMAGES OR OTHER
 *  LIABILITY, WHETHER IN AN ACTION OF CONTRACT, TORT OR OTHERWISE, ARISING FROM,
 *  OUT OF OR IN CONNECTION WITH THE SOFTWARE OR THE USE OR OTHER DEALINGS IN THE
 *  SOFTWARE.
 *
 **********************************************************************************************************************/
/**
 ***********************************************************************************************************************
 * @file  llpc.h
 * @brief LLPC header file: contains LLPC basic definitions (including interfaces and data types).
 ***********************************************************************************************************************
 */
#pragma once

#include "vulkan.h"

// Confliction of Xlib and LLVM headers
#undef True
#undef False
#undef DestroyAll
#undef Status

/// LLPC major interface version.
<<<<<<< HEAD
#define LLPC_INTERFACE_MAJOR_VERSION 24
=======
#define LLPC_INTERFACE_MAJOR_VERSION 23
>>>>>>> 03f401d1

/// LLPC minor interface version.
#define LLPC_INTERFACE_MINOR_VERSION 0

/**
 ***********************************************************************************************************************
 * @page VersionHistory
 * %Version History
 * | %Version | Change Description                                                                                     |
 * | -------- | ------------------------------------------------------------------------------------------------------ |
<<<<<<< HEAD
 * |     24.0 | Add forceLoopUnrollCount option into PipelineShaderOptions. 
=======
 * |     23.0 | Add flag robustBufferAccess in PipelineOptions to check out of bounds of private array.                |
 * |     22.0 | Internal revision.                                                                                     |
>>>>>>> 03f401d1
 * |     21.0 | Add stage in Pipeline shader info and struct PipelineBuildInfo to simplify pipeline dump interface.    |
 **/
namespace Llpc
{

static const uint32_t  Version = LLPC_INTERFACE_MAJOR_VERSION;
static const uint32_t  MaxColorTargets = 8;
static const uint32_t  MaxViewports = 16;
static const char      VkIcdName[]     = "amdvlk";
static const uint32_t  InternalDescriptorSetId = static_cast<uint32_t>(-1);

// Forward declarations
class IShaderCache;

/// Enumerates result codes of LLPC operations.
enum class Result : int32_t
{
    /// The operation completed successfully
    Success                         = 0x00000000,
    // The requested operation is delayed
    Delayed                         = 0x00000001,
    // The requested feature is unsupported
    Unsupported                     = 0x00000002,
    /// The requested operation is unavailable at this time
    ErrorUnavailable                = -(0x00000001),
    /// The operation could not complete due to insufficient system memory
    ErrorOutOfMemory                = -(0x00000002),
    /// An invalid shader code was passed to the call
    ErrorInvalidShader               = -(0x00000003),
    /// An invalid value was passed to the call
    ErrorInvalidValue               = -(0x00000004),
    /// A required input pointer passed to the call was invalid (probably null)
    ErrorInvalidPointer             = -(0x00000005),
    /// The operaton encountered an unknown error
    ErrorUnknown                    = -(0x00000006),
};

/// Enumerates LLPC shader stages.
enum ShaderStage : uint32_t
{
    ShaderStageVertex = 0,                                ///< Vertex shader
    ShaderStageTessControl,                               ///< Tessellation control shader
    ShaderStageTessEval,                                  ///< Tessellation evaluation shader
    ShaderStageGeometry,                                  ///< Geometry shader
    ShaderStageFragment,                                  ///< Fragment shader
    ShaderStageCompute,                                   ///< Compute shader
    ShaderStageCount,                                     ///< Count of shader stages
    ShaderStageInvalid = ~0u,                             ///< Invalid shader stage
    ShaderStageNativeStageCount = ShaderStageCompute + 1, ///< Native supported shader stage count
    ShaderStageGfxCount = ShaderStageFragment + 1,        ///< Count of shader stages for graphics pipeline

    ShaderStageCopyShader = ShaderStageCount,             ///< Copy shader (internal-use)
    ShaderStageCountInternal,                             ///< Count of shader stages (internal-use)
};

/// Enumerates the function of a particular node in a shader's resource mapping graph.
enum class ResourceMappingNodeType : uint32_t
{
    Unknown,                        ///< Invalid type
    DescriptorResource,             ///< Generic descriptor: resource, including texture resource, image, input
                                    ///  attachment
    DescriptorSampler,              ///< Generic descriptor: sampler
    DescriptorCombinedTexture,      ///< Generic descriptor: combined texture, combining resource descriptor with
                                    ///  sampler descriptor of the same texture, starting with resource descriptor
    DescriptorTexelBuffer,          ///< Generic descriptor: texel buffer, including texture buffer and image buffer
    DescriptorFmask,                ///< Generic descriptor: F-mask
    DescriptorBuffer,               ///< Generic descriptor: buffer, including uniform buffer and shader storage buffer
    DescriptorTableVaPtr,           ///< Descriptor table VA pointer
    IndirectUserDataVaPtr,          ///< Indirect user data VA pointer
    PushConst,                      ///< Push constant
    DescriptorBufferCompact,        ///< Compact buffer descriptor, only contains the buffer address
    StreamOutTableVaPtr,            ///< Stream-out buffer table VA pointer
    Count,                          ///< Count of resource mapping node types.
};

/// Represents graphics IP version info. See https://llvm.org/docs/AMDGPUUsage.html#processors for more
/// details.
struct GfxIpVersion
{
    uint32_t        major;              ///< Major version
    uint32_t        minor;              ///< Minor version
    uint32_t        stepping;           ///< Stepping info
};

/// Represents shader binary data.
struct BinaryData
{
    size_t          codeSize;           ///< Size of shader binary data
    const void*     pCode;              ///< Shader binary data
};

/// Prototype of allocator for output data buffer, used in shader-specific operations.
typedef void* (VKAPI_CALL *OutputAllocFunc)(void* pInstance, void* pUserData, size_t size);

/// Represents info to build a shader module.
struct ShaderModuleBuildInfo
{
    void*                pInstance;         ///< Vulkan instance object
    void*                pUserData;         ///< User data
    OutputAllocFunc      pfnOutputAlloc;    ///< Output buffer allocator
    BinaryData           shaderBin;         ///< Shader binary data (SPIR-V binary)
};

/// Represents the header part of LLPC shader module data
struct ShaderModuleDataHeader
{
    uint32_t hash[4];       // Shader hash code
};

/// Represents output of building a shader module.
struct ShaderModuleBuildOut
{
    void*                pModuleData;       ///< Output shader module data (opaque)
};

/// Represents the options for pipeline dump.
struct PipelineDumpOptions
{
    const char* pDumpDir;                  ///< Pipeline dump directory
    uint32_t    filterPipelineDumpByType;  ///< Filter which types of pipeline dump are enabled
    uint64_t    filterPipelineDumpByHash;  ///< Only dump the pipeline with this compiler hash if non-zero
    bool        dumpDuplicatePipelines;    ///< If TRUE, duplicate pipelines will be dumped to a file with a
                                           ///  numeric suffix attached
};

/// Represents per shader stage options.
struct PipelineShaderOptions
{
    bool   trapPresent;  ///< Indicates a trap handler will be present when this pipeline is executed,
                         ///  and any trap conditions encountered in this shader should call the trap
                         ///  handler. This could include an arithmetic exception, an explicit trap
                         ///  request from the host, or a trap after every instruction when in debug
                         ///  mode.
    bool   debugMode;    ///< When set, this shader should cause the trap handler to be executed after
                         ///  every instruction.  Only valid if trapPresent is set.
    bool   enablePerformanceData; ///< Enables the compiler to generate extra instructions to gather
                                  ///  various performance-related data.
    bool   allowReZ;     ///< Allow the DB ReZ feature to be enabled.  This will cause an early-Z test
                         ///  to potentially kill PS waves before launch, and also issues a late-Z test
                         ///  in case the PS kills pixels.  Only valid for pixel shaders.
    /// Maximum VGPR limit for this shader. The actual limit used by back-end for shader compilation is the smaller
    /// of this value and whatever the target GPU supports. To effectively disable this limit, set this to UINT_MAX.
    uint32_t  vgprLimit;

    /// Maximum SGPR limit for this shader. The actual limit used by back-end for shader compilation is the smaller
    /// of this value and whatever the target GPU supports. To effectively disable this limit, set this to UINT_MAX.
    uint32_t  sgprLimit;

    /// Overrides the number of CS thread-groups which the GPU will launch per compute-unit. This throttles the
    /// shader, which can sometimes enable more graphics shader work to complete in parallel. A value of zero
    /// disables limiting the number of thread-groups to launch. This field is ignored for graphics shaders.
    uint32_t  maxThreadGroupsPerComputeUnit;

#if LLPC_CLIENT_INTERFACE_MAJOR_VERSION >= 24
    /// Force loop unroll count. "0" means using default value; "1" means disabling loop unroll.
    uint32_t  forceLoopUnrollCount;
#endif
};

/// Represents per pipeline options.
struct PipelineOptions
{
    bool includeDisassembly;  ///< If set, the disassembly for all compiled shaders will be included in
                              ///  the pipeline ELF.
    bool autoLayoutDesc;      ///< If set, the LLPC standalone compiler is compiling individual shader(s)
                              ///  without pipeline info, so LLPC needs to do auto descriptor layout.
    bool scalarBlockLayout;   ///< If set, allows scalar block layout of types.
    bool includeIr;           ///< If set, the IR for all compiled shaders will be included in the pipeline ELF.
};

/// Represents one node in a graph defining how the user data bound in a command buffer at draw/dispatch time maps to
/// resources referenced by a shader (t#, u#, etc.).
struct ResourceMappingNode
{
    ResourceMappingNodeType     type;   ///< Type of this node

    uint32_t    sizeInDwords;   ///< Size of this node in DWORD
    uint32_t    offsetInDwords; ///< Offset of this node (from the beginning of the resource mapping table) in DWORD

    union
    {
        /// Info for generic descriptor nodes (DescriptorResource, DescriptorSampler, DescriptorCombinedTexture,
        /// DescriptorTexelBuffer, DescriptorBuffer and DescriptorBufferCompact)
        struct
        {
            uint32_t                    set;         ///< Descriptor set
            uint32_t                    binding;     ///< Descriptor binding
        } srdRange;
        /// Info for hierarchical nodes (DescriptorTableVaPtr)
        struct
        {
            uint32_t                    nodeCount;  ///< Number of entries in the "pNext" array
            const ResourceMappingNode*  pNext;      ///< Array of node structures describing the next hierarchical
                                                    ///  level of mapping
        } tablePtr;
        /// Info for hierarchical nodes (IndirectUserDataVaPtr)
        struct
        {
            uint32_t                    sizeInDwords; ///< Size of the pointed table in DWORDS
        } userDataPtr;
    };
};

/// Represents the info of static descriptor.
struct DescriptorRangeValue
{
    ResourceMappingNodeType type;       ///< Type of this resource mapping node (currently, only sampler is supported)
    uint32_t                set;        ///< ID of descriptor set
    uint32_t                binding;    ///< ID of descriptor binding
    uint32_t                arraySize;  ///< Element count for arrayed binding
    const uint32_t*         pValue;     ///< Static SRDs
};

/// Represents info of a shader attached to a to-be-built pipeline.
struct PipelineShaderInfo
{
    const void*                     pModuleData;            ///< Shader module data used for pipeline building (opaque)
    const VkSpecializationInfo*     pSpecializationInfo;    ///< Specialization constant info
    const char*                     pEntryTarget;           ///< Name of the target entry point (for multi-entry)
#if LLPC_CLIENT_INTERFACE_MAJOR_VERSION >= 21
    ShaderStage                     entryStage;             ///< Shader stage of the target entry point
#endif
    uint32_t                        descriptorRangeValueCount; ///< Count of static descriptors
    DescriptorRangeValue*           pDescriptorRangeValues;    ///< An array of static descriptors

    uint32_t                        userDataNodeCount;      ///< Count of user data nodes

    /// User data nodes, providing the root-level mapping of descriptors in user-data entries (physical registers or
    /// GPU memory) to resources referenced in this pipeline shader.
    /// NOTE: Normally, this user data will correspond to the GPU's user data registers. However, Compiler needs some
    /// user data registers for internal use, so some user data may spill to internal GPU memory managed by Compiler.
    const ResourceMappingNode*      pUserDataNodes;
    PipelineShaderOptions           options;               ///< Per shader stage tuning/debugging options
};

/// Represents output of building a graphics pipeline.
struct GraphicsPipelineBuildOut
{
    BinaryData          pipelineBin;        ///< Output pipeline binary data
};

/// Represents info to build a graphics pipeline.
struct GraphicsPipelineBuildInfo
{
    void*               pInstance;          ///< Vulkan instance object
    void*               pUserData;          ///< User data
    OutputAllocFunc     pfnOutputAlloc;     ///< Output buffer allocator
    IShaderCache*       pShaderCache;       ///< Shader cache, used to search for the compiled shader data
    PipelineShaderInfo  vs;                 ///< Vertex shader
    PipelineShaderInfo  tcs;                ///< Tessellation control shader
    PipelineShaderInfo  tes;                ///< Tessellation evaluation shader
    PipelineShaderInfo  gs;                 ///< Geometry shader
    PipelineShaderInfo  fs;                 ///< Fragment shader

    /// Create info of vertex input state
    const VkPipelineVertexInputStateCreateInfo*     pVertexInput;

    struct
    {
        VkPrimitiveTopology  topology;           ///< Primitive topology
        uint32_t             patchControlPoints; ///< Number of control points per patch (valid when the topology is
                                                 ///  "patch")
        uint32_t             deviceIndex;        ///< Device index for device group
        bool                 disableVertexReuse; ///< Disable reusing vertex shader output for indexed draws
        bool                 switchWinding ;     ///< Whether to reverse vertex ordering for tessellation
        bool                 enableMultiView;    ///< Whether to enable multi-view support
    } iaState;                                   ///< Input-assembly state

    struct
    {
        bool        depthClipEnable;            ///< Enable clipping based on Z coordinate
    } vpState;                                  ///< Viewport state

    struct
    {
        bool    rasterizerDiscardEnable;        ///< Kill all rasterized pixels. This is implicitly true if stream out
                                                ///  is enabled and no streams are rasterized
        bool    innerCoverage;                  ///< Related to conservative rasterization.  Must be false if
                                                ///  conservative rasterization is disabled.
        bool    perSampleShading;               ///< Enable per sample shading
        uint32_t  numSamples;                   ///< Number of coverage samples used when rendering with this pipeline
        uint32_t  samplePatternIdx;             ///< Index into the currently bound MSAA sample pattern table that
                                                ///  matches the sample pattern used by the rasterizer when rendering
                                                ///  with this pipeline.
        uint8_t   usrClipPlaneMask;             ///< Mask to indicate the enabled user defined clip planes
        VkPolygonMode       polygonMode;        ///< Triangle rendering mode
        VkCullModeFlags     cullMode;           ///< Fragment culling mode
        VkFrontFace         frontFace;          ///< Front-facing triangle orientation
        bool                depthBiasEnable;    ///< Whether to bias fragment depth values
    } rsState;                                  ///< Rasterizer State

    struct
    {
        bool    alphaToCoverageEnable;          ///< Enable alpha to coverage
        bool    dualSourceBlendEnable;          ///< Blend state bound at draw time will use a dual source blend mode
        struct
        {
            bool          blendEnable;          ///< Blend will be enabled for this target at draw time
            bool          blendSrcAlphaToColor; ///< Whether source alpha is blended to color channels for this target
                                                ///  at draw time
           uint8_t        channelWriteMask;     ///< Write mask to specify destination channels
           VkFormat       format;               ///< Color attachment format
        } target[MaxColorTargets];              ///< Per-MRT color target info
    } cbState;                                  ///< Color target state

    PipelineOptions     options;            ///< Per pipeline tuning/debugging options
};

/// Represents info to build a compute pipeline.
struct ComputePipelineBuildInfo
{
    void*               pInstance;          ///< Vulkan instance object
    void*               pUserData;          ///< User data
    OutputAllocFunc     pfnOutputAlloc;     ///< Output buffer allocator
    IShaderCache*       pShaderCache;       ///< Shader cache, used to search for the compiled shader data
    uint32_t            deviceIndex;        ///< Device index for device group
    PipelineShaderInfo  cs;                 ///< Compute shader
    PipelineOptions     options;            ///< Per pipeline tuning options
};

/// Represents output of building a compute pipeline.
struct ComputePipelineBuildOut
{
    BinaryData          pipelineBin;        ///< Output pipeline binary data
};

// =====================================================================================================================
/// Represents the unified of a pipeline create info.
struct PipelineBuildInfo
{
    const ComputePipelineBuildInfo*    pComputeInfo;     // Compute pipeline create info
    const GraphicsPipelineBuildInfo*   pGraphicsInfo;    // Graphic pipeline create info
};

typedef uint64_t ShaderHash;

/// Defines callback function used to lookup shader cache info in an external cache
typedef Result (*ShaderCacheGetValue)(const void* pClientData, ShaderHash hash, void* pValue, size_t* pValueLen);

/// Defines callback function used to store shader cache info in an external cache
typedef Result (*ShaderCacheStoreValue)(const void* pClientData, ShaderHash hash, const void* pValue, size_t valueLen);

/// Specifies all information necessary to create a shader cache object.
struct ShaderCacheCreateInfo
{
    const void*  pInitialData;      ///< Pointer to a data buffer whose contents should be used to seed the shader
                                    ///  cache. This may be null if no initial data is present.
    size_t       initialDataSize;   ///< Size of the initial data buffer, in bytes.

    // NOTE: The following parameters are all optional, and are only used when the IShaderCache will be used in
    // tandem with an external cache which serves as a backing store for the cached shader data.

    // [optional] Private client-opaque data which will be passed to the pClientData parameters of the Get and
    // Store callback functions.
    const void*            pClientData;
    ShaderCacheGetValue    pfnGetValueFunc;    ///< [Optional] Function to lookup shader cache data in an external cache
    ShaderCacheStoreValue  pfnStoreValueFunc;  ///< [Optional] Function to store shader cache data in an external cache
};

// =====================================================================================================================
/// Represents the interface of a cache for compiled shaders. The shader cache is designed to be optionally passed in at
/// pipeline create time. The compiled binary for the shaders is stored in the cache object to avoid compiling the same
/// shader multiple times. The shader cache also provides a method to serialize its data to be stored to disk.
class IShaderCache
{
public:
    /// Serializes the shader cache data or queries the size required for serialization.
    ///
    /// @param [in]      pBlob  System memory pointer where the serialized data should be placed. This parameter can
    ///                         be null when querying the size of the serialized data. When non-null (and the size is
    ///                         correct/sufficient) then the contents of the shader cache will be placed in this
    ///                         location. The data is an opaque blob which is not intended to be parsed by clients.
    /// @param [in,out]  pSize  Size of the memory pointed to by pBlob. If the value stored in pSize is zero then no
    ///                         data will be copied and instead the size required for serialization will be returned
    ///                         in pSize.
    ///
    /// @returns Success if data was serialized successfully, Unknown if fail to do serialize.
    virtual Result Serialize(
        void*   pBlob,
        size_t* pSize) = 0;

    /// Merges the provided source shader caches' content into this shader cache.
    ///
    /// @param [in]  srcCacheCount  Count of source shader caches to be merged.
    /// @param [in]  ppSrcCaches    Pointer to an array of pointers to shader cache objects.
    ///
    /// @returns Success if data of source shader caches was merged successfully, OutOfMemory if the internal allocator
    ///          memory cannot be allocated.
    virtual Result Merge(
        uint32_t             srcCacheCount,
        const IShaderCache** ppSrcCaches) = 0;

    /// Frees all resources associated with this object.
    virtual void Destroy() = 0;

protected:
    /// @internal Constructor. Prevent use of new operator on this interface.
    IShaderCache() {}

    /// @internal Destructor. Prevent use of delete operator on this interface.
    virtual ~IShaderCache() {}
};

// =====================================================================================================================
/// Represents the interfaces of a pipeline dumper.
class IPipelineDumper
{
public:
    /// Dumps SPIR-V shader binary to extenal file.
    ///
    /// @param [in]  pDumpDir     Directory of pipeline dump
    /// @param [in]  pSpirvBin    SPIR-V binary
    static void VKAPI_CALL DumpSpirvBinary(const char*                     pDumpDir,
                                           const BinaryData*               pSpirvBin);

    /// Begins to dump graphics/compute pipeline info.
    ///
    /// @param [in]  pDumpDir                 Directory of pipeline dump
#if LLPC_CLIENT_INTERFACE_MAJOR_VERSION >= 21
    /// @param [in]  pipelineInfo             Info of the pipeline to be built
#else
    /// @param [in]  pComputePipelineInfo     Info of the compute pipeline to be built
    /// @param [in]  pGraphicsPipelineInfo    Info of the graphics pipeline to be built
#endif
    ///
    /// @returns The handle of pipeline dump file
    static void* VKAPI_CALL BeginPipelineDump(const PipelineDumpOptions*       pDumpOptions,
#if LLPC_CLIENT_INTERFACE_MAJOR_VERSION >= 21
                                              PipelineBuildInfo               pipelineInfo
#else
                                              const ComputePipelineBuildInfo*  pComputePipelineInfo,
                                              const GraphicsPipelineBuildInfo* pGraphicsPipelineInfo
#endif
        );

    /// Ends to dump graphics/compute pipeline info.
    ///
    /// @param  [in]  pDumpFile         The handle of pipeline dump file
    static void VKAPI_CALL EndPipelineDump(void* pDumpFile);

    /// Disassembles pipeline binary and dumps it to pipeline info file.
    ///
    /// @param [in]  pDumpFile        The handle of pipeline dump file
    /// @param [in]  gfxIp            Graphics IP version info
    /// @param [in]  pPipelineBin     Pipeline binary (ELF)
    static void VKAPI_CALL DumpPipelineBinary(void*                    pDumpFile,
                                              GfxIpVersion             gfxIp,
                                              const BinaryData*        pPipelineBin);

    /// Dump extra info to pipeline file.
    ///
    /// @param [in]  pDumpFile        The handle of pipeline dump file
    /// @param [in]  pStr             Extra string info to dump
    static void VKAPI_CALL DumpPipelineExtraInfo(void*                  pDumpFile,
                                                 const char*            pStr);

    /// Gets shader module hash code.
    ///
    /// @param [in]  pModuleData   Pointer to the shader module data.
    ///
    /// @returns Hash code associated this shader module.
    static uint64_t VKAPI_CALL GetShaderHash(const void* pModuleData);

    /// Calculates graphics pipeline hash code.
    ///
    /// @param [in]  pPipelineInfo  Info to build this graphics pipeline
    ///
    /// @returns Hash code associated this graphics pipeline.
    static uint64_t VKAPI_CALL GetPipelineHash(const GraphicsPipelineBuildInfo* pPipelineInfo);

    /// Calculates compute pipeline hash code.
    ///
    /// @param [in]  pPipelineInfo  Info to build this compute pipeline
    ///
    /// @returns Hash code associated this compute pipeline.
    static uint64_t VKAPI_CALL GetPipelineHash(const ComputePipelineBuildInfo* pPipelineInfo);

    /// Gets graphics pipeline name.
    ///
    /// @param [in]  pPipelineInfo  Info to build this graphics pipeline
    /// @param [out] pPipeName      The full name of this graphics pipeline
    /// @param [in]  nameBufSize    Size of the buffer to store pipeline name
    static void VKAPI_CALL GetPipelineName(const GraphicsPipelineBuildInfo* pPipelineInfo,
                                           char* pPipeName,
                                           const size_t nameBufSize);

    /// Gets compute pipeline name.
    ///
    /// @param [in]  pPipelineInfo  Info to build this compute pipeline
    /// @param [out] pPipeName      The full name of this compute pipeline
    /// @param [in]  nameBufSize    Size of the buffer to store pipeline name
    static void VKAPI_CALL GetPipelineName(const ComputePipelineBuildInfo* pPipelineInfo,
                                           char* pPipeName,
                                           const size_t nameBufSize);

};

// =====================================================================================================================
/// Represents the interfaces of a pipeline compiler.
class ICompiler
{
public:
    /// Creates pipeline compiler from the specified info.
    ///
    /// @param [in]  optionCount    Count of compilation-option strings
    /// @param [in]  options        An array of compilation-option strings
    /// @param [out] ppCompiler     Pointer to the created pipeline compiler object
    ///
    /// @returns Result::Success if successful. Other return codes indicate failure.
    static Result VKAPI_CALL Create(GfxIpVersion      gfxIp,
                                    uint32_t          optionCount,
                                    const char*const* options,
                                    ICompiler**       ppCompiler);

    /// Checks whether a vertex attribute format is supported by fetch shader.
    ///
    /// @parame [in] format  Vertex attribute format
    ///
    /// @return TRUE if the specified format is supported by fetch shader. Otherwise, FALSE is returned.
    static bool VKAPI_CALL IsVertexFormatSupported(VkFormat format);

    /// Destroys the pipeline compiler.
    virtual void VKAPI_CALL Destroy() = 0;

    /// Build shader module from the specified info.
    ///
    /// @param [in]  pShaderInfo    Info to build this shader module
    /// @param [out] pShaderOut     Output of building this shader module
    ///
    /// @returns Result::Success if successful. Other return codes indicate failure.
    virtual Result BuildShaderModule(const ShaderModuleBuildInfo* pShaderInfo,
                                    ShaderModuleBuildOut*        pShaderOut) const = 0;

    /// Build graphics pipeline from the specified info.
    ///
    /// @param [in]  pPipelineInfo  Info to build this graphics pipeline
    /// @param [out] pPipelineOut   Output of building this graphics pipeline
    ///
    /// @returns Result::Success if successful. Other return codes indicate failure.
    virtual Result BuildGraphicsPipeline(const GraphicsPipelineBuildInfo* pPipelineInfo,
                                         GraphicsPipelineBuildOut*        pPipelineOut,
                                         void*                            pPipelineDumpFile = nullptr) = 0;

    /// Build compute pipeline from the specified info.
    ///
    /// @param [in]  pPipelineInfo  Info to build this compute pipeline
    /// @param [out] pPipelineOut   Output of building this compute pipeline
    ///
    /// @returns Result::Success if successful. Other return codes indicate failure.
    virtual Result BuildComputePipeline(const ComputePipelineBuildInfo* pPipelineInfo,
                                        ComputePipelineBuildOut*        pPipelineOut,
                                        void*                           pPipelineDumpFile = nullptr) = 0;

    /// Creates a shader cache object with the requested properties.
    ///
    /// @param [in]  pCreateInfo    Create info of the shader cache.
    /// @param [out] ppShaderCache  Constructed shader cache object.
    ///
    /// @returns Success if the shader cache was successfully created. Otherwise, ErrorOutOfMemory is returned.
    virtual Result CreateShaderCache(
        const ShaderCacheCreateInfo* pCreateInfo,
        IShaderCache**               ppShaderCache) = 0;

protected:
    ICompiler() {}
    /// Destructor
    virtual ~ICompiler() {}
};

} // Llpc<|MERGE_RESOLUTION|>--- conflicted
+++ resolved
@@ -39,11 +39,7 @@
 #undef Status
 
 /// LLPC major interface version.
-<<<<<<< HEAD
 #define LLPC_INTERFACE_MAJOR_VERSION 24
-=======
-#define LLPC_INTERFACE_MAJOR_VERSION 23
->>>>>>> 03f401d1
 
 /// LLPC minor interface version.
 #define LLPC_INTERFACE_MINOR_VERSION 0
@@ -54,12 +50,9 @@
  * %Version History
  * | %Version | Change Description                                                                                     |
  * | -------- | ------------------------------------------------------------------------------------------------------ |
-<<<<<<< HEAD
  * |     24.0 | Add forceLoopUnrollCount option into PipelineShaderOptions. 
-=======
  * |     23.0 | Add flag robustBufferAccess in PipelineOptions to check out of bounds of private array.                |
  * |     22.0 | Internal revision.                                                                                     |
->>>>>>> 03f401d1
  * |     21.0 | Add stage in Pipeline shader info and struct PipelineBuildInfo to simplify pipeline dump interface.    |
  **/
 namespace Llpc
