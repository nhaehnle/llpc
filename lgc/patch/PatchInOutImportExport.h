--- conflicted
+++ resolved
@@ -199,13 +199,11 @@
   llvm::Value *getInLocalInvocationId(llvm::Instruction *insertPos);
   llvm::Value *getDeviceIndex(llvm::Instruction *insertPos);
 
-<<<<<<< HEAD
   void recordVertexAttribExport(unsigned location, llvm::ArrayRef<llvm::Value *> attribValues);
   void exportVertexAttribs(llvm::Instruction *insertPos);
-=======
+
   void exportShadingRate(llvm::Value *shadingRate, llvm::Instruction *insertPos);
   llvm::Value *getShadingRate(llvm::Instruction *insertPos);
->>>>>>> 38dcb76a
 
   GfxIpVersion m_gfxIp;                     // Graphics IP version info
   PipelineSystemValues m_pipelineSysValues; // Cache of ShaderSystemValues objects, one per shader stage
