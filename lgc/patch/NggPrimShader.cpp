/*
 ***********************************************************************************************************************
 *
 *  Copyright (c) 2018-2020 Advanced Micro Devices, Inc. All Rights Reserved.
 *
 *  Permission is hereby granted, free of charge, to any person obtaining a copy
 *  of this software and associated documentation files (the "Software"), to deal
 *  in the Software without restriction, including without limitation the rights
 *  to use, copy, modify, merge, publish, distribute, sublicense, and/or sell
 *  copies of the Software, and to permit persons to whom the Software is
 *  furnished to do so, subject to the following conditions:
 *
 *  The above copyright notice and this permission notice shall be included in all
 *  copies or substantial portions of the Software.
 *
 *  THE SOFTWARE IS PROVIDED "AS IS", WITHOUT WARRANTY OF ANY KIND, EXPRESS OR
 *  IMPLIED, INCLUDING BUT NOT LIMITED TO THE WARRANTIES OF MERCHANTABILITY,
 *  FITNESS FOR A PARTICULAR PURPOSE AND NONINFRINGEMENT. IN NO EVENT SHALL THE
 *  AUTHORS OR COPYRIGHT HOLDERS BE LIABLE FOR ANY CLAIM, DAMAGES OR OTHER
 *  LIABILITY, WHETHER IN AN ACTION OF CONTRACT, TORT OR OTHERWISE, ARISING FROM,
 *  OUT OF OR IN CONNECTION WITH THE SOFTWARE OR THE USE OR OTHER DEALINGS IN THE
 *  SOFTWARE.
 *
 **********************************************************************************************************************/
/**
 ***********************************************************************************************************************
 * @file  NggPrimShader.cpp
 * @brief LLPC source file: contains implementation of class lgc::NggPrimShader.
 ***********************************************************************************************************************
 */
#include "NggPrimShader.h"
#include "Gfx9Chip.h"
#include "NggLdsManager.h"
#include "ShaderMerger.h"
#include "lgc/PassManager.h"
#include "lgc/state/PalMetadata.h"
#include "llvm/IR/Constants.h"
#include "llvm/IR/InlineAsm.h"
#include "llvm/IR/Instructions.h"
#include "llvm/IR/IntrinsicsAMDGPU.h"
#include "llvm/IR/Verifier.h"
#include "llvm/Linker/Linker.h"
#include "llvm/Support/raw_ostream.h"
#include "llvm/Transforms/IPO.h"
#include "llvm/Transforms/InstCombine/InstCombine.h"
#include "llvm/Transforms/Scalar.h"
#include "llvm/Transforms/Utils/Cloning.h"

#define DEBUG_TYPE "lgc-ngg-prim-shader"

using namespace llvm;

namespace lgc {

// =====================================================================================================================
//
// @param pipelineState : Pipeline state
NggPrimShader::NggPrimShader(PipelineState *pipelineState)
    : m_pipelineState(pipelineState), m_context(&pipelineState->getContext()),
      m_gfxIp(pipelineState->getTargetInfo().getGfxIpVersion()), m_nggControl(m_pipelineState->getNggControl()),
      m_ldsManager(nullptr), m_builder(new IRBuilder<>(*m_context)) {
  // Always allow reciprocal, to change fdiv(1/x) to rcp(x)
  FastMathFlags fastMathFlags;
  fastMathFlags.setAllowReciprocal();
  m_builder->setFastMathFlags(fastMathFlags);

  assert(m_pipelineState->isGraphics());

  buildPrimShaderCbLayoutLookupTable();

  memset(&m_nggFactor, 0, sizeof(m_nggFactor));

  m_hasVs = m_pipelineState->hasShaderStage(ShaderStageVertex);
  m_hasTcs = m_pipelineState->hasShaderStage(ShaderStageTessControl);
  m_hasTes = m_pipelineState->hasShaderStage(ShaderStageTessEval);
  m_hasGs = m_pipelineState->hasShaderStage(ShaderStageGeometry);

  // NOTE: For NGG GS mode, we change data layout of output vertices. They are grouped by vertex streams now.
  // Vertices belonging to different vertex streams are in different regions of GS-VS ring. Here, we calculate
  // the base offset of each vertex streams and record them. See NggPrimShader::exportGsOutput for detail.
  if (m_hasGs) {
    unsigned vertexItemSizes[MaxGsStreams] = {};
    auto resUsage = m_pipelineState->getShaderResourceUsage(ShaderStageGeometry);
    for (unsigned i = 0; i < MaxGsStreams; ++i)
      vertexItemSizes[i] = 4 * resUsage->inOutUsage.gs.outLocCount[i];

    unsigned gsVsRingItemSizes[MaxGsStreams] = {};
    const auto &geometryMode = m_pipelineState->getShaderModes()->getGeometryShaderMode();
    for (unsigned i = 0; i < MaxGsStreams; ++i)
      gsVsRingItemSizes[i] = vertexItemSizes[i] * geometryMode.outputVertices;

    const unsigned gsPrimsPerSubgroup =
        resUsage->inOutUsage.gs.calcFactor.gsPrimsPerSubgroup * geometryMode.invocations;
    unsigned gsStreamBase = 0;
    for (unsigned i = 0; i < MaxGsStreams; ++i) {
      m_gsStreamBases[i] = gsStreamBase;
      gsStreamBase += gsVsRingItemSizes[i] * gsPrimsPerSubgroup;
    }
  } else
    memset(m_gsStreamBases, 0, sizeof(m_gsStreamBases));
}

// =====================================================================================================================
NggPrimShader::~NggPrimShader() {
  if (m_ldsManager)
    delete m_ldsManager;
}

// =====================================================================================================================
// Generates NGG primitive shader entry-point.
//
// @param esEntryPoint : Entry-point of hardware export shader (ES) (could be null)
// @param gsEntryPoint : Entry-point of hardware geometry shader (GS) (could be null)
// @param copyShaderEntryPoint : Entry-point of hardware vertex shader (VS, copy shader) (could be null)
Function *NggPrimShader::generate(Function *esEntryPoint, Function *gsEntryPoint, Function *copyShaderEntryPoint) {
  assert(m_gfxIp.major >= 10);

  // ES and GS could not be null at the same time
  assert((!esEntryPoint && !gsEntryPoint) == false);

  Module *module = nullptr;
  if (esEntryPoint) {
    module = esEntryPoint->getParent();
    esEntryPoint->setName(lgcName::NggEsEntryPoint);
    esEntryPoint->setCallingConv(CallingConv::C);
    esEntryPoint->setLinkage(GlobalValue::InternalLinkage);
    esEntryPoint->addFnAttr(Attribute::AlwaysInline);
  }

  if (gsEntryPoint) {
    module = gsEntryPoint->getParent();
    gsEntryPoint->setName(lgcName::NggGsEntryPoint);
    gsEntryPoint->setCallingConv(CallingConv::C);
    gsEntryPoint->setLinkage(GlobalValue::InternalLinkage);
    gsEntryPoint->addFnAttr(Attribute::AlwaysInline);

    assert(copyShaderEntryPoint); // Copy shader must be present
    copyShaderEntryPoint->setName(lgcName::NggCopyShaderEntryPoint);
    copyShaderEntryPoint->setCallingConv(CallingConv::C);
    copyShaderEntryPoint->setLinkage(GlobalValue::InternalLinkage);
    copyShaderEntryPoint->addFnAttr(Attribute::AlwaysInline);
  }

  // Create NGG LDS manager
  assert(module);
  assert(!m_ldsManager);
  m_ldsManager = new NggLdsManager(module, m_pipelineState, m_builder.get());

  return generatePrimShaderEntryPoint(module);
}

// =====================================================================================================================
// Generates the type for the new entry-point of NGG primitive shader.
//
// @param module : IR module (for getting ES function if needed to get vertex fetch types)
// @param [out] inRegMask : "Inreg" bit mask for the arguments
FunctionType *NggPrimShader::generatePrimShaderEntryPointType(Module *module, uint64_t *inRegMask) const {
  std::vector<Type *> argTys;

  // First 8 system values (SGPRs)
  for (unsigned i = 0; i < EsGsSpecialSysValueCount; ++i) {
    argTys.push_back(m_builder->getInt32Ty());
    *inRegMask |= (1ull << i);
  }

  // User data (SGPRs)
  unsigned userDataCount = 0;

  const auto gsIntfData = m_pipelineState->getShaderInterfaceData(ShaderStageGeometry);
  const auto tesIntfData = m_pipelineState->getShaderInterfaceData(ShaderStageTessEval);
  const auto vsIntfData = m_pipelineState->getShaderInterfaceData(ShaderStageVertex);

  bool hasTs = (m_hasTcs || m_hasTes);
  if (m_hasGs) {
    // GS is present in primitive shader (ES-GS merged shader)
    userDataCount = gsIntfData->userDataCount;

    if (hasTs) {
      if (m_hasTes) {
        userDataCount = std::max(tesIntfData->userDataCount, userDataCount);

        if (gsIntfData->spillTable.sizeInDwords > 0 && tesIntfData->spillTable.sizeInDwords == 0) {
          tesIntfData->userDataUsage.spillTable = userDataCount;
          ++userDataCount;
          assert(userDataCount <= m_pipelineState->getTargetInfo().getGpuProperty().maxUserDataCount);
        }
      }
    } else {
      if (m_hasVs) {
        userDataCount = std::max(vsIntfData->userDataCount, userDataCount);

        if (gsIntfData->spillTable.sizeInDwords > 0 && vsIntfData->spillTable.sizeInDwords == 0) {
          vsIntfData->userDataUsage.spillTable = userDataCount;
          ++userDataCount;
        }
      }
    }
  } else {
    // No GS in primitive shader (ES only)
    if (hasTs) {
      if (m_hasTes)
        userDataCount = tesIntfData->userDataCount;
    } else {
      if (m_hasVs)
        userDataCount = vsIntfData->userDataCount;
    }
  }

  assert(userDataCount > 0);
  argTys.push_back(FixedVectorType::get(m_builder->getInt32Ty(), userDataCount));
  *inRegMask |= (1ull << EsGsSpecialSysValueCount);

  // Other system values (VGPRs)
  argTys.push_back(m_builder->getInt32Ty()); // ES to GS offsets (vertex 0 and 1)
  argTys.push_back(m_builder->getInt32Ty()); // ES to GS offsets (vertex 2 and 3)
  argTys.push_back(m_builder->getInt32Ty()); // Primitive ID (GS)
  argTys.push_back(m_builder->getInt32Ty()); // Invocation ID
  argTys.push_back(m_builder->getInt32Ty()); // ES to GS offsets (vertex 4 and 5)

  if (hasTs) {
    argTys.push_back(m_builder->getFloatTy()); // X of TessCoord (U)
    argTys.push_back(m_builder->getFloatTy()); // Y of TessCoord (V)
    argTys.push_back(m_builder->getInt32Ty()); // Relative patch ID
    argTys.push_back(m_builder->getInt32Ty()); // Patch ID
  } else {
    argTys.push_back(m_builder->getInt32Ty()); // Vertex ID
    argTys.push_back(m_builder->getInt32Ty()); // Relative vertex ID (auto index)
    argTys.push_back(m_builder->getInt32Ty()); // Primitive ID (VS)
    argTys.push_back(m_builder->getInt32Ty()); // Instance ID
  }

  // If the ES is the API VS, and it is a fetchless VS, then we need to add args for the vertex fetches.
  if (!hasTs) {
    unsigned vertexFetchCount = m_pipelineState->getPalMetadata()->getVertexFetchCount();
    if (vertexFetchCount != 0) {
      // TODO: This will not work with non-GS culling.
      if (!m_hasGs && !m_nggControl->passthroughMode)
        m_pipelineState->setError("Fetchless VS with non-GS NGG culling not supported");
      // The final vertexFetchCount args of the ES (API VS) are the vertex fetches.
      Function *esEntry = module->getFunction(lgcName::NggEsEntryPoint);
      unsigned esArgSize = esEntry->arg_size();
      for (unsigned idx = esArgSize - vertexFetchCount; idx != esArgSize; ++idx)
        argTys.push_back(esEntry->getArg(idx)->getType());
    }
  }

  return FunctionType::get(m_builder->getVoidTy(), argTys, false);
}

// =====================================================================================================================
// Generates the new entry-point for NGG primitive shader.
//
// @param module : LLVM module
Function *NggPrimShader::generatePrimShaderEntryPoint(Module *module) {
  uint64_t inRegMask = 0;
  auto entryPointTy = generatePrimShaderEntryPointType(module, &inRegMask);

  Function *entryPoint = Function::Create(entryPointTy, GlobalValue::ExternalLinkage, lgcName::NggPrimShaderEntryPoint);

  module->getFunctionList().push_front(entryPoint);

  entryPoint->addFnAttr("amdgpu-flat-work-group-size",
                        "128,128"); // Force s_barrier to be present (ignore optimization)

  for (auto &arg : entryPoint->args()) {
    auto argIdx = arg.getArgNo();
    if (inRegMask & (1ull << argIdx))
      arg.addAttr(Attribute::InReg);
  }

  auto arg = entryPoint->arg_begin();

  Value *userDataAddrLow = (arg + EsGsSysValueUserDataAddrLow);
  Value *userDataAddrHigh = (arg + EsGsSysValueUserDataAddrHigh);
  Value *mergedGroupInfo = (arg + EsGsSysValueMergedGroupInfo);
  Value *mergedWaveInfo = (arg + EsGsSysValueMergedWaveInfo);
  Value *offChipLdsBase = (arg + EsGsSysValueOffChipLdsBase);
  Value *sharedScratchOffset = (arg + EsGsSysValueSharedScratchOffset);
  Value *primShaderTableAddrLow = (arg + EsGsSysValuePrimShaderTableAddrLow);
  Value *primShaderTableAddrHigh = (arg + EsGsSysValuePrimShaderTableAddrHigh);

  arg += EsGsSpecialSysValueCount;

  Value *userData = arg++;

  Value *esGsOffsets01 = arg;
  Value *esGsOffsets23 = (arg + 1);
  Value *gsPrimitiveId = (arg + 2);
  Value *invocationId = (arg + 3);
  Value *esGsOffsets45 = (arg + 4);

  Value *tessCoordX = (arg + 5);
  Value *tessCoordY = (arg + 6);
  Value *relPatchId = (arg + 7);
  Value *patchId = (arg + 8);

  Value *vertexId = (arg + 5);
  Value *relVertexId = (arg + 6);
  Value *vsPrimitiveId = (arg + 7);
  Value *instanceId = (arg + 8);

  userDataAddrLow->setName("userDataAddrLow");
  userDataAddrHigh->setName("userDataAddrHigh");
  mergedGroupInfo->setName("mergedGroupInfo");
  mergedWaveInfo->setName("mergedWaveInfo");
  offChipLdsBase->setName("offChipLdsBase");
  sharedScratchOffset->setName("sharedScratchOffset");
  primShaderTableAddrLow->setName("primShaderTableAddrLow");
  primShaderTableAddrHigh->setName("primShaderTableAddrHigh");

  userData->setName("userData");
  esGsOffsets01->setName("esGsOffsets01");
  esGsOffsets23->setName("esGsOffsets23");
  gsPrimitiveId->setName("gsPrimitiveId");
  invocationId->setName("invocationId");
  esGsOffsets45->setName("esGsOffsets45");

  if (m_hasTes) {
    tessCoordX->setName("tessCoordX");
    tessCoordY->setName("tessCoordY");
    relPatchId->setName("relPatchId");
    patchId->setName("patchId");
  } else {
    vertexId->setName("vertexId");
    relVertexId->setName("relVertexId");
    vsPrimitiveId->setName("vsPrimitiveId");
    instanceId->setName("instanceId");
  }

  if (m_hasGs) {
    // GS is present in primitive shader (ES-GS merged shader)
    constructPrimShaderWithGs(module);
  } else {
    // GS is not present in primitive shader (ES-only shader)
    constructPrimShaderWithoutGs(module);
  }

  return entryPoint;
}

// =====================================================================================================================
// Builds layout lookup table of NGG primitive shader constant buffer, setting up a collection of buffer offsets
// according to the definition of this constant buffer in ABI.
void NggPrimShader::buildPrimShaderCbLayoutLookupTable() {
  m_cbLayoutTable = {}; // Initialized to all-zeros

  const unsigned pipelineStateOffset = offsetof(Util::Abi::PrimShaderCbLayout, pipelineStateCb);
  m_cbLayoutTable.gsAddressLo = pipelineStateOffset + offsetof(Util::Abi::PrimShaderPsoCb, gsAddressLo);
  m_cbLayoutTable.gsAddressHi = pipelineStateOffset + offsetof(Util::Abi::PrimShaderPsoCb, gsAddressHi);
  m_cbLayoutTable.paClVteCntl = pipelineStateOffset + offsetof(Util::Abi::PrimShaderPsoCb, paClVteCntl);
  m_cbLayoutTable.paSuVtxCntl = pipelineStateOffset + offsetof(Util::Abi::PrimShaderPsoCb, paSuVtxCntl);
  m_cbLayoutTable.paClClipCntl = pipelineStateOffset + offsetof(Util::Abi::PrimShaderPsoCb, paClClipCntl);
  m_cbLayoutTable.paSuScModeCntl = pipelineStateOffset + offsetof(Util::Abi::PrimShaderPsoCb, paSuScModeCntl);
  m_cbLayoutTable.paClGbHorzClipAdj = pipelineStateOffset + offsetof(Util::Abi::PrimShaderPsoCb, paClGbHorzClipAdj);
  m_cbLayoutTable.paClGbVertClipAdj = pipelineStateOffset + offsetof(Util::Abi::PrimShaderPsoCb, paClGbVertClipAdj);
  m_cbLayoutTable.paClGbHorzDiscAdj = pipelineStateOffset + offsetof(Util::Abi::PrimShaderPsoCb, paClGbHorzDiscAdj);
  m_cbLayoutTable.paClGbVertDiscAdj = pipelineStateOffset + offsetof(Util::Abi::PrimShaderPsoCb, paClGbVertDiscAdj);
  m_cbLayoutTable.vgtPrimitiveType = pipelineStateOffset + offsetof(Util::Abi::PrimShaderPsoCb, vgtPrimitiveType);

  const unsigned renderStateOffset = offsetof(Util::Abi::PrimShaderCbLayout, renderStateCb);
  m_cbLayoutTable.primitiveRestartEnable =
      renderStateOffset + offsetof(Util::Abi::PrimShaderRenderCb, primitiveRestartEnable);
  m_cbLayoutTable.primitiveRestartIndex =
      renderStateOffset + offsetof(Util::Abi::PrimShaderRenderCb, primitiveRestartIndex);
  m_cbLayoutTable.matchAllBits = renderStateOffset + offsetof(Util::Abi::PrimShaderRenderCb, matchAllBits);
  m_cbLayoutTable.enableConservativeRasterization =
      renderStateOffset + offsetof(Util::Abi::PrimShaderRenderCb, enableConservativeRasterization);

  const unsigned vportStateOffset = offsetof(Util::Abi::PrimShaderCbLayout, viewportStateCb);
  const unsigned vportControlSize = sizeof(Util::Abi::PrimShaderVportCb) / Util::Abi::MaxViewports;
  for (unsigned i = 0; i < Util::Abi::MaxViewports; ++i) {
    m_cbLayoutTable.vportControls[i].paClVportXscale =
        vportStateOffset + vportControlSize * i +
        offsetof(Util::Abi::PrimShaderVportCb, vportControls[0].paClVportXscale);
    m_cbLayoutTable.vportControls[i].paClVportXoffset =
        vportStateOffset + vportControlSize * i +
        offsetof(Util::Abi::PrimShaderVportCb, vportControls[0].paClVportXoffset);
    m_cbLayoutTable.vportControls[i].paClVportYscale =
        vportStateOffset + vportControlSize * i +
        offsetof(Util::Abi::PrimShaderVportCb, vportControls[0].paClVportYscale);
    m_cbLayoutTable.vportControls[i].paClVportYoffset =
        vportStateOffset + vportControlSize * i +
        offsetof(Util::Abi::PrimShaderVportCb, vportControls[0].paClVportYoffset);
  }
}

// =====================================================================================================================
// Constructs primitive shader for ES-only merged shader (GS is not present).
//
// @param module : LLVM module
void NggPrimShader::constructPrimShaderWithoutGs(Module *module) {
  assert(m_hasGs == false);

  const bool hasTs = (m_hasTcs || m_hasTes);

  const unsigned waveSize = m_pipelineState->getShaderWaveSize(ShaderStageGeometry);
  assert(waveSize == 32 || waveSize == 64);

  const unsigned waveCountInSubgroup = Gfx9::NggMaxThreadsPerSubgroup / waveSize;

  auto entryPoint = module->getFunction(lgcName::NggPrimShaderEntryPoint);

  auto arg = entryPoint->arg_begin();

  Value *mergedGroupInfo = (arg + EsGsSysValueMergedGroupInfo);
  Value *mergedWaveInfo = (arg + EsGsSysValueMergedWaveInfo);
  Value *primShaderTableAddrLow = (arg + EsGsSysValuePrimShaderTableAddrLow);
  Value *primShaderTableAddrHigh = (arg + EsGsSysValuePrimShaderTableAddrHigh);

  arg += (EsGsSpecialSysValueCount + 1);

  Value *esGsOffsets01 = arg;
  Value *esGsOffsets23 = (arg + 1);
  Value *gsPrimitiveId = (arg + 2);

  Value *tessCoordX = (arg + 5);
  Value *tessCoordY = (arg + 6);
  Value *relPatchId = (arg + 7);
  Value *patchId = (arg + 8);

  Value *vertexId = (arg + 5);
  Value *instanceId = (arg + 8);

  const auto resUsage = m_pipelineState->getShaderResourceUsage(hasTs ? ShaderStageTessEval : ShaderStageVertex);

  // NOTE: If primitive ID is used in VS, we have to insert several basic blocks to distribute the value across
  // LDS because the primitive ID is provided as per-primitive instead of per-vertex. The algorithm is something
  // like this:
  //
  //   if (threadIdInWave < primCountInWave)
  //   {
  //      ldsOffset = vindex0 * 4
  //      ds_write ldsOffset, primId
  //   }
  //
  //   s_barrier
  //
  //   if (threadIdInWave < vertCountInWave)
  //   {
  //      ldsOffset = threadIdInSubgroup * 4
  //      ds_read primId, ldsOffset
  //   }
  //
  //   s_barrier
  //
  const bool distributePrimId = hasTs ? false : resUsage->builtInUsage.vs.primitiveId;

  // No GS in primitive shader (ES only)
  if (m_nggControl->passthroughMode) {
    // Pass-through mode

    // define dllexport amdgpu_gs @_amdgpu_gs_main(
    //     inreg i32 %sgpr0..7, inreg <n x i32> %userData, i32 %vgpr0..8)
    // {
    // .entry:
    //     ; Initialize EXEC mask: exec = 0xFFFFFFFF'FFFFFFFF
    //     call void @llvm.amdgcn.init.exec(i64 -1)
    //
    //     ; Get thread ID in a wave:
    //     ;   bitCount  = ((1 << threadPosition) - 1) & 0xFFFFFFFF
    //     ;   bitCount += (((1 << threadPosition) - 1) >> 32) & 0xFFFFFFFF
    //     ;   threadIdInWave = bitCount
    //     %threadIdInWave = call i32 @llvm.amdgcn.mbcnt.lo(i32 -1, i32 0)
    //     %threadIdInWave = call i32 @llvm.amdgcn.mbcnt.hi(i32 -1, i32 %threadIdInWave)
    //
    //     %waveIdInSubgroup = call i32 @llvm.amdgcn.ubfe.i32(i32 %sgpr3, i32 24, i32 4)
    //     %threadIdInSubgroup = mul i32 %waveIdInSubgroup, %waveSize
    //     %threadIdInSubgroup = add i32 %threadIdInSubgroup, %threadIdInWave
    //
    //     %primCountInSubgroup = call i32 @llvm.amdgcn.ubfe.i32(i32 %sgpr2, i32 22, i32 9)
    //     %vertCountInSubgroup = call i32 @llvm.amdgcn.ubfe.i32(i32 %sgpr2, i32 12, i32 9)
    //
    //     %primCountInWave = call i32 @llvm.amdgcn.ubfe.i32(i32 %sgpr3, i32 8, i32 8)
    //     %vertCountInWave = call i32 @llvm.amdgcn.ubfe.i32(i32 %sgpr3, i32 0, i32 8)
    //
    //     %primValid = icmp ult i32 %threadIdInWave , %primCountInWave
    //     br i1 %primValid, label %.writePrimId, label %.endWritePrimId
    // [
    // .writePrimId:
    //     ; Write LDS region (primitive ID)
    //     br label %.endWritePrimId
    //
    // .endWritePrimId:
    //     call void @llvm.amdgcn.s.barrier()
    //     %vertValid = icmp ult i32 %threadIdInWave , %vertCountInWave
    //     br i1 %vertValid, label %.readPrimId, label %.endReadPrimId
    //
    // .readPrimId:
    //     ; Read LDS region (primitive ID)
    //     br label %.endReadPrimId
    //
    // .endReadPrimId:
    // ]
    //     call void @llvm.amdgcn.s.barrier()
    //     %firstWaveInSubgroup = icmp eq i32 %waveIdInSubgroup, 0
    //     br i1 %firstWaveInSubgroup, label %.allocreq, label %.endAllocReq
    //
    // .allocReq:
    //     ; Do parameter cache (PC) alloc request: s_sendmsg(GS_ALLOC_REQ, ...)
    //     br label %.endAllocReq
    //
    // .endAllocReq:
    //     %primExp = icmp ult i32 %threadIdInSubgroup, %primCountInSubgroup
    //     br i1 %primExp, label %.expPrim, label %.endExpPrim
    //
    // .expPrim:
    //     ; Do primitive export: exp prim, ...
    //     br label %.endExpPrim
    //
    // .endExpPrim:
    //     %vertExp = icmp ult i32 %threadIdInSubgroup, %vertCountInSubgroup
    //     br i1 %vertExp, label %.expVert, label %.endExpVert
    //
    // .expVert:
    //     call void @llpc.ngg.ES.main(%sgpr..., %userData..., %vgpr...)
    //     br label %.endExpVert
    //
    // .endExpVert:
    //     ret void
    // }

    // Define basic blocks
    auto entryBlock = createBlock(entryPoint, ".entry");

    // NOTE: Those basic blocks are conditionally created on the basis of actual use of primitive ID.
    BasicBlock *writePrimIdBlock = nullptr;
    BasicBlock *endWritePrimIdBlock = nullptr;
    BasicBlock *readPrimIdBlock = nullptr;
    BasicBlock *endReadPrimIdBlock = nullptr;

    if (distributePrimId) {
      writePrimIdBlock = createBlock(entryPoint, ".writePrimId");
      endWritePrimIdBlock = createBlock(entryPoint, ".endWritePrimId");

      readPrimIdBlock = createBlock(entryPoint, ".readPrimId");
      endReadPrimIdBlock = createBlock(entryPoint, ".endReadPrimId");
    }

    auto allocReqBlock = createBlock(entryPoint, ".allocReq");
    auto endAllocReqBlock = createBlock(entryPoint, ".endAllocReq");

    auto expPrimBlock = createBlock(entryPoint, ".expPrim");
    auto endExpPrimBlock = createBlock(entryPoint, ".endExpPrim");

    auto expVertBlock = createBlock(entryPoint, ".expVert");
    auto endExpVertBlock = createBlock(entryPoint, ".endExpVert");

    // Construct ".entry" block
    {
      m_builder->SetInsertPoint(entryBlock);

      initWaveThreadInfo(mergedGroupInfo, mergedWaveInfo);

      // Record ES-GS vertex offsets info
      m_nggFactor.esGsOffsets01 = esGsOffsets01;

      if (distributePrimId) {
        auto primValid = m_builder->CreateICmpULT(m_nggFactor.threadIdInWave, m_nggFactor.primCountInWave);
        m_builder->CreateCondBr(primValid, writePrimIdBlock, endWritePrimIdBlock);
      } else {
        m_builder->CreateIntrinsic(Intrinsic::amdgcn_s_barrier, {}, {});

        auto firstWaveInSubgroup = m_builder->CreateICmpEQ(m_nggFactor.waveIdInSubgroup, m_builder->getInt32(0));
        m_builder->CreateCondBr(firstWaveInSubgroup, allocReqBlock, endAllocReqBlock);
      }
    }

    if (distributePrimId) {
      // Construct ".writePrimId" block
      {
        m_builder->SetInsertPoint(writePrimIdBlock);

        // Primitive data layout
        //   ES_GS_OFFSET01[31]    = null primitive flag
        //   ES_GS_OFFSET01[28:20] = vertexId2 (in bytes)
        //   ES_GS_OFFSET01[18:10] = vertexId1 (in bytes)
        //   ES_GS_OFFSET01[8:0]   = vertexId0 (in bytes)

        // Distribute primitive ID
        auto vertexId0 =
            m_builder->CreateIntrinsic(Intrinsic::amdgcn_ubfe, m_builder->getInt32Ty(),
                                       {m_nggFactor.esGsOffsets01, m_builder->getInt32(0), m_builder->getInt32(9)});

        unsigned regionStart = m_ldsManager->getLdsRegionStart(LdsRegionDistribPrimId);

        auto ldsOffset = m_builder->CreateShl(vertexId0, 2);
        ldsOffset = m_builder->CreateAdd(m_builder->getInt32(regionStart), ldsOffset);

        auto primIdWriteValue = gsPrimitiveId;
        m_ldsManager->writeValueToLds(primIdWriteValue, ldsOffset);

        BranchInst::Create(endWritePrimIdBlock, writePrimIdBlock);
      }

      // Construct ".endWritePrimId" block
      {
        m_builder->SetInsertPoint(endWritePrimIdBlock);

        m_builder->CreateIntrinsic(Intrinsic::amdgcn_s_barrier, {}, {});

        auto vertValid = m_builder->CreateICmpULT(m_nggFactor.threadIdInWave, m_nggFactor.vertCountInWave);
        m_builder->CreateCondBr(vertValid, readPrimIdBlock, endReadPrimIdBlock);
      }

      // Construct ".readPrimId" block
      Value *primIdReadValue = nullptr;
      {
        m_builder->SetInsertPoint(readPrimIdBlock);

        unsigned regionStart = m_ldsManager->getLdsRegionStart(LdsRegionDistribPrimId);

        auto ldsOffset = m_builder->CreateShl(m_nggFactor.threadIdInSubgroup, 2);
        ldsOffset = m_builder->CreateAdd(m_builder->getInt32(regionStart), ldsOffset);

        primIdReadValue = m_ldsManager->readValueFromLds(m_builder->getInt32Ty(), ldsOffset);

        m_builder->CreateBr(endReadPrimIdBlock);
      }

      // Construct ".endReadPrimId" block
      {
        m_builder->SetInsertPoint(endReadPrimIdBlock);

        auto primitiveId = m_builder->CreatePHI(m_builder->getInt32Ty(), 2);

        primitiveId->addIncoming(primIdReadValue, readPrimIdBlock);
        primitiveId->addIncoming(m_builder->getInt32(0), endWritePrimIdBlock);

        // Record primitive ID
        m_nggFactor.primitiveId = primitiveId;

        m_builder->CreateIntrinsic(Intrinsic::amdgcn_s_barrier, {}, {});

        auto firstWaveInSubgroup = m_builder->CreateICmpEQ(m_nggFactor.waveIdInSubgroup, m_builder->getInt32(0));
        m_builder->CreateCondBr(firstWaveInSubgroup, allocReqBlock, endAllocReqBlock);
      }
    }

    // Construct ".allocReq" block
    {
      m_builder->SetInsertPoint(allocReqBlock);

      doParamCacheAllocRequest();
      m_builder->CreateBr(endAllocReqBlock);
    }

    // Construct ".endAllocReq" block
    {
      m_builder->SetInsertPoint(endAllocReqBlock);

      auto primExp = m_builder->CreateICmpULT(m_nggFactor.threadIdInSubgroup, m_nggFactor.primCountInSubgroup);
      m_builder->CreateCondBr(primExp, expPrimBlock, endExpPrimBlock);
    }

    // Construct ".expPrim" block
    {
      m_builder->SetInsertPoint(expPrimBlock);

      doPrimitiveExportWithoutGs();
      m_builder->CreateBr(endExpPrimBlock);
    }

    // Construct ".endExpPrim" block
    {
      m_builder->SetInsertPoint(endExpPrimBlock);

      auto vertExp = m_builder->CreateICmpULT(m_nggFactor.threadIdInSubgroup, m_nggFactor.vertCountInSubgroup);
      m_builder->CreateCondBr(vertExp, expVertBlock, endExpVertBlock);
    }

    // Construct ".expVert" block
    {
      m_builder->SetInsertPoint(expVertBlock);

      runEsOrEsVariant(module, lgcName::NggEsEntryPoint, entryPoint->arg_begin(), false, nullptr, expVertBlock);

      m_builder->CreateBr(endExpVertBlock);
    }

    // Construct ".endExpVert" block
    {
      m_builder->SetInsertPoint(endExpVertBlock);

      m_builder->CreateRetVoid();
    }
  } else {
    // Non pass-through mode

    // define dllexport amdgpu_gs @_amdgpu_gs_main(
    //     inreg i32 %sgpr0..7, inreg <n x i32> %userData, i32 %vgpr0..8])
    // {
    // .entry:
    //     ; Initialize EXEC mask: exec = 0xFFFFFFFF'FFFFFFFF
    //     call void @llvm.amdgcn.init.exec(i64 -1)
    //
    //     ; Get thread ID in a wave:
    //     ;   bitCount  = ((1 << threadPosition) - 1) & 0xFFFFFFFF
    //     ;   bitCount += (((1 << threadPosition) - 1) >> 32) & 0xFFFFFFFF
    //     ;   threadIdInWave = bitCount
    //     %threadIdInWave = call i32 @llvm.amdgcn.mbcnt.lo(i32 -1, i32 0)
    //     %threadIdInWave = call i32 @llvm.amdgcn.mbcnt.hi(i32 -1, i32 %threadIdInWave)
    //
    //     %waveIdInSubgroup = call i32 @llvm.amdgcn.ubfe.i32(i32 %sgpr3, i32 24, i32 4)
    //
    //     %threadIdInSubgroup = mul i32 %waveIdInSubgroup, %waveSize
    //     %threadIdInSubgroup = add i32 %threadIdInSubgroup, %threadIdInWave
    //
    //     %primCountInSubgroup = call i32 @llvm.amdgcn.ubfe.i32(i32 %sgpr2, i32 22, i32 9)
    //     %vertCountInSubgroup = call i32 @llvm.amdgcn.ubfe.i32(i32 %sgpr2, i32 12, i32 9)
    //
    //     %primCountInWave = call i32 @llvm.amdgcn.ubfe.i32(i32 %sgpr3, i32 8, i32 8)
    //     %vertCountInWave = call i32 @llvm.amdgcn.ubfe.i32(i32 %sgpr3, i32 0, i32 8)
    //
    // <if (distributePrimId)>
    // [
    // .writePrimId:
    //     ; Write LDS region (primitive ID)
    //     br label %.endWritePrimId
    //
    // .endWritePrimId:
    //     call void @llvm.amdgcn.s.barrier()
    //     %vertValid = icmp ult i32 %threadIdInWave , %vertCountInWave
    //     br i1 %vertValid, label %.readPrimId, label %.endReadPrimId
    //
    // .readPrimId:
    //     ; Read LDS region (primitive ID)
    //     br label %.endReadPrimId
    //
    // .endReadPrimId:
    //     call void @llvm.amdgcn.s.barrier()
    // ]
    //     %firstThreadInSubgroup = icmp eq i32 %threadIdInSubgroup, 0
    //     br i1 %firstThreadInSubgroup, label %.zeroPrimWaveCount, label %.endZeroPrimWaveCount
    //
    // .zeroThreadCount:
    //     ; Zero LDS region (primitive/vertex count in waves), do it for the first thread
    //     br label %.endZeroThreadCount
    //
    // .endZeroThreadCount:
    //     %firstWaveInSubgroup = icmp eq i32 %waveIdInSubgroup, 0
    //     br i1 %firstWaveInSubgroup, label %.zeroDrawFlag, label %.endZeroDrawFlag
    //
    // .zeroDrawFlag:
    //     ; Zero LDS regision (draw flag), do it for the first wave
    //     br label %.endZeroDrawFlag
    //
    // .endZeroDrawFlag:
    //     %vertValid = icmp ult i32 %threadIdInWave , %vertCountInWave
    //     br i1 %vertValid, label %.writePosData, label %.endWritePosData
    //
    // .writePosData:
    //     ; Write LDS region (position data)
    //     %expData = call [ POS0: <4 x float>, POS1: <4 x float>, ...,
    //                       PARAM0: <4 x float>, PARAM1: <4 xfloat>, ... ]
    //                     @llpc.ngg.ES.variant(%sgpr..., %userData..., %vgpr...)
    //     br label %.endWritePosData
    //
    // .endWritePosData:
    //     call void @llvm.amdgcn.s.barrier()
    //
    //     %primValidInWave = icmp ult i32 %threadIdInWave, %primCountInWave
    //     %primValidInSubgroup = icmp ult i32 %threadIdInSubgroup, %primCountInSubgroup
    //     %primValid = and i1 %primValidInWave, %primValidInSubgroup
    //     br i1 %primValid, label %.culling, label %.endCulling
    //
    // .culling:
    //     ; Do culling
    //     %doCull = call i32 @llpc.ngg.culling.XXX(...)
    //     br label %.endCulling
    //
    // .endCulling:
    //     %cullFlag = phi i1 [ true, %.endWritePosData ], [ %doCull, %.culling ]
    //     %drawFlag = xor i1 1, %cullFlag
    //     br i1 %drawFlag, label %.writeDrawFlag, label %.endWriteDrawFlag
    //
    // .writeDrawFlag:
    //     ; Write LDS region (draw flag)
    //     br label %.endWriteDrawFlag
    //
    // .endWriteDrawFlag:
    //     call void @llvm.amdgcn.s.barrier()
    //
    //     %drawMask = call i64 @llpc.subgroup.ballot(i1 %drawFlag)
    //     %drawCount = call i64 @llvm.ctpop.i64(i64 %drawMask)
    //     %hasSurviveDraw = icmp ne i64 %drawCount, 0
    //
    //     %theadIdUpbound = sub i32 %waveCountInSubgroup, %waveIdInSubgroup
    //     %threadValid = icmp ult i32 %threadIdInWave, %theadIdUpbound
    //     %primCountAcc = and i1 %hasSurviveDraw, %threadValid
    //     br i1 %primCountAcc, label %.accThreadCount, label %.endAccThreadCount
    //
    // .accThreadCount:
    //     ; Write LDS region (primitive/vertex count in waves)
    //     br label %.endAccThreadCount
    //
    // .endAccThreadCount:
    //     call void @llvm.amdgcn.s.barrier()
    //     br lable %.readThreadCount
    //
    // .readThreadCount:
    //     %vertCountInWaves = ... (read LDS region, vertex count in waves)
    //     %threadCountInWaves = %vertCountInWaves
    //
    //     %vertValid = icmp ult i32 %threadIdInWave , %vertCountInWave
    //     %compactDataWrite = and i1 %vertValid, %drawFlag
    //     br i1 %compactDataWrite, label %.writeCompactData, label %.endReadThreadCount
    //
    // .writeCompactData:
    //     ; Write LDS region (compaction data: compacted thread ID, vertex position data,
    //     ; vertex ID/tessCoordX, instance ID/tessCoordY, primitive ID/relative patch ID, patch ID)
    //     br label %.endReadThreadCount
    //
    // .endReadThreadCount:
    //     %hasSurviveVert = icmp ne i32 %vertCountInWaves, 0
    //     %primCountInSubgroup =
    //         select i1 %hasSurviveVert, i32 %primCountInSubgroup, i32 %fullyCulledThreadCount
    //     %vertCountInSubgroup =
    //         select i1 %hasSurviveVert, i32 %vertCountInWaves, i32 %fullyCulledThreadCount
    //
    //     %firstWaveInSubgroup = icmp eq i32 %waveIdInSubgroup, 0
    //     br i1 %firstWaveInSubgroup, label %.allocreq, label %.endAllocReq
    //
    // .allocReq:
    //     ; Do parameter cache (PC) alloc request: s_sendmsg(GS_ALLOC_REQ, ...)
    //     br label %.endAllocReq
    //
    // .endAlloReq:
    //     call void @llvm.amdgcn.s.barrier()
    //
    //     %noSurviveThread = icmp eq %threadCountInWaves, 0
    //     br i1 %noSurviveThread, label %.earlyExit, label %.noEarlyExit
    //
    // .earlyExit:
    //     %firstThreadInSubgroup = icmp eq i32 %threadIdInSubgroup, 0
    //     br i1 %firstThreadInSubgroup, label %.dummyExp, label %.endDummyExp
    //
    // .dummyExp:
    //     ; Do vertex position export: exp pos, ... (off, off, off, off)
    //     ; Do primitive export: exp prim, ... (0, off, off, off)
    //     br label %.endDummyExp
    //
    // .endDummyExp:
    //     ret void
    //
    // .noEarlyExit:
    //     %primExp = icmp ult i32 %threadIdInSubgroup, %primCountInSubgroup
    //     br i1 %primExp, label %.expPrim, label %.endExpPrim
    //
    // .expPrim:
    //     ; Do primitive export: exp prim, ...
    //     br label %.endExpPrim
    //
    // .endExpPrim:
    //     %vertExp = icmp ult i32 %threadIdInSubgroup, %vertCountInSubgroup
    //     br i1 %vertExp, label %.expVertPos, label %.endExpVertPos
    //
    // .expVertPos:
    //     ; Do vertex position export: exp pos, ...
    //     br label %.endExpVertPos
    //
    // .endExpVertPos:
    //     br i1 %vertExp, label %.expVertParam, label %.endExpVertParam
    //
    // .expVertParam:
    //     ; Do vertex parameter export: exp param, ...
    //     br label %.endExpVertParam
    //
    // .endExpVertParam:
    //     ret void
    // }

    // Thread count when the entire sub-group is fully culled
    const unsigned fullyCulledThreadCount =
        m_pipelineState->getTargetInfo().getGpuWorkarounds().gfx10.waNggCullingNoEmptySubgroups ? 1 : 0;

    // Define basic blocks
    auto entryBlock = createBlock(entryPoint, ".entry");

    // NOTE: Those basic blocks are conditionally created on the basis of actual use of primitive ID.
    BasicBlock *writePrimIdBlock = nullptr;
    BasicBlock *endWritePrimIdBlock = nullptr;
    BasicBlock *readPrimIdBlock = nullptr;
    BasicBlock *endReadPrimIdBlock = nullptr;

    if (distributePrimId) {
      writePrimIdBlock = createBlock(entryPoint, ".writePrimId");
      endWritePrimIdBlock = createBlock(entryPoint, ".endWritePrimId");

      readPrimIdBlock = createBlock(entryPoint, ".readPrimId");
      endReadPrimIdBlock = createBlock(entryPoint, ".endReadPrimId");
    }

    auto zeroThreadCountBlock = createBlock(entryPoint, ".zeroThreadCount");
    auto endZeroThreadCountBlock = createBlock(entryPoint, ".endZeroThreadCount");

    auto zeroDrawFlagBlock = createBlock(entryPoint, ".zeroDrawFlag");
    auto endZeroDrawFlagBlock = createBlock(entryPoint, ".endZeroDrawFlag");

    auto writePosDataBlock = createBlock(entryPoint, ".writePosData");
    auto endWritePosDataBlock = createBlock(entryPoint, ".endWritePosData");

    auto cullingBlock = createBlock(entryPoint, ".culling");
    auto endCullingBlock = createBlock(entryPoint, ".endCulling");

    auto writeDrawFlagBlock = createBlock(entryPoint, ".writeDrawFlag");
    auto endWriteDrawFlagBlock = createBlock(entryPoint, ".endWriteDrawFlag");

    auto accThreadCountBlock = createBlock(entryPoint, ".accThreadCount");
    auto endAccThreadCountBlock = createBlock(entryPoint, ".endAccThreadCount");

    auto readThreadCountBlock = createBlock(entryPoint, ".readThreadCount");
    auto writeCompactDataBlock = createBlock(entryPoint, ".writeCompactData");
    auto endReadThreadCountBlock = createBlock(entryPoint, ".endReadThreadCount");

    auto allocReqBlock = createBlock(entryPoint, ".allocReq");
    auto endAllocReqBlock = createBlock(entryPoint, ".endAllocReq");

    auto earlyExitBlock = createBlock(entryPoint, ".earlyExit");
    auto noEarlyExitBlock = createBlock(entryPoint, ".noEarlyExit");

    auto expPrimBlock = createBlock(entryPoint, ".expPrim");
    auto endExpPrimBlock = createBlock(entryPoint, ".endExpPrim");

    auto expVertPosBlock = createBlock(entryPoint, ".expVertPos");
    auto endExpVertPosBlock = createBlock(entryPoint, ".endExpVertPos");

    auto expVertParamBlock = createBlock(entryPoint, ".expVertParam");
    auto endExpVertParamBlock = createBlock(entryPoint, ".endExpVertParam");

    // Construct ".entry" block
    {
      m_builder->SetInsertPoint(entryBlock);

      initWaveThreadInfo(mergedGroupInfo, mergedWaveInfo);

      // Record primitive shader table address info
      m_nggFactor.primShaderTableAddrLow = primShaderTableAddrLow;
      m_nggFactor.primShaderTableAddrHigh = primShaderTableAddrHigh;

      // Record ES-GS vertex offsets info
      m_nggFactor.esGsOffsets01 = esGsOffsets01;
      m_nggFactor.esGsOffsets23 = esGsOffsets23;

      if (distributePrimId) {
        auto primValid = m_builder->CreateICmpULT(m_nggFactor.threadIdInWave, m_nggFactor.primCountInWave);
        m_builder->CreateCondBr(primValid, writePrimIdBlock, endWritePrimIdBlock);
      } else {
        auto firstThreadInSubgroup = m_builder->CreateICmpEQ(m_nggFactor.threadIdInSubgroup, m_builder->getInt32(0));
        m_builder->CreateCondBr(firstThreadInSubgroup, zeroThreadCountBlock, endZeroThreadCountBlock);
      }
    }

    if (distributePrimId) {
      // Construct ".writePrimId" block
      {
        m_builder->SetInsertPoint(writePrimIdBlock);

        // Primitive data layout
        //   ES_GS_OFFSET23[15:0]  = vertexId2 (in dwords)
        //   ES_GS_OFFSET01[31:16] = vertexId1 (in dwords)
        //   ES_GS_OFFSET01[15:0]  = vertexId0 (in dwords)

        // Use vertex0 as provoking vertex to distribute primitive ID
        auto esGsOffset0 = m_builder->CreateIntrinsic(Intrinsic::amdgcn_ubfe, m_builder->getInt32Ty(),
                                                      {
                                                          m_nggFactor.esGsOffsets01,
                                                          m_builder->getInt32(0),
                                                          m_builder->getInt32(16),
                                                      });

        auto vertexId0 = m_builder->CreateLShr(esGsOffset0, 2);

        unsigned regionStart = m_ldsManager->getLdsRegionStart(LdsRegionDistribPrimId);

        auto ldsOffset = m_builder->CreateShl(vertexId0, 2);
        ldsOffset = m_builder->CreateAdd(m_builder->getInt32(regionStart), ldsOffset);

        auto primIdWriteValue = gsPrimitiveId;
        m_ldsManager->writeValueToLds(primIdWriteValue, ldsOffset);

        m_builder->CreateBr(endWritePrimIdBlock);
      }

      // Construct ".endWritePrimId" block
      {
        m_builder->SetInsertPoint(endWritePrimIdBlock);

        m_builder->CreateIntrinsic(Intrinsic::amdgcn_s_barrier, {}, {});

        auto vertValid = m_builder->CreateICmpULT(m_nggFactor.threadIdInWave, m_nggFactor.vertCountInWave);
        m_builder->CreateCondBr(vertValid, readPrimIdBlock, endReadPrimIdBlock);
      }

      // Construct ".readPrimId" block
      Value *primIdReadValue = nullptr;
      {
        m_builder->SetInsertPoint(readPrimIdBlock);

        unsigned regionStart = m_ldsManager->getLdsRegionStart(LdsRegionDistribPrimId);

        auto ldsOffset = m_builder->CreateShl(m_nggFactor.threadIdInSubgroup, 2);
        ldsOffset = m_builder->CreateAdd(m_builder->getInt32(regionStart), ldsOffset);

        primIdReadValue = m_ldsManager->readValueFromLds(m_builder->getInt32Ty(), ldsOffset);

        m_builder->CreateBr(endReadPrimIdBlock);
      }

      // Construct ".endReadPrimId" block
      {
        m_builder->SetInsertPoint(endReadPrimIdBlock);

        auto primitiveId = m_builder->CreatePHI(m_builder->getInt32Ty(), 2);

        primitiveId->addIncoming(primIdReadValue, readPrimIdBlock);
        primitiveId->addIncoming(m_builder->getInt32(0), endWritePrimIdBlock);

        // Record primitive ID
        m_nggFactor.primitiveId = primitiveId;

        m_builder->CreateIntrinsic(Intrinsic::amdgcn_s_barrier, {}, {});

        auto firstThreadInSubgroup = m_builder->CreateICmpEQ(m_nggFactor.threadIdInSubgroup, m_builder->getInt32(0));
        m_builder->CreateCondBr(firstThreadInSubgroup, zeroThreadCountBlock, endZeroThreadCountBlock);
      }
    }

    // Construct ".zeroThreadCount" block
    {
      m_builder->SetInsertPoint(zeroThreadCountBlock);

      unsigned regionStart = m_ldsManager->getLdsRegionStart(LdsRegionVertCountInWaves);

      auto zero = m_builder->getInt32(0);

      // Zero per-wave primitive/vertex count
      auto zeros = ConstantVector::getSplat({Gfx9::NggMaxWavesPerSubgroup, false}, zero);

      auto ldsOffset = m_builder->getInt32(regionStart);
      m_ldsManager->writeValueToLds(zeros, ldsOffset);

      // Zero sub-group primitive/vertex count
      ldsOffset = m_builder->getInt32(regionStart + SizeOfDword * Gfx9::NggMaxWavesPerSubgroup);
      m_ldsManager->writeValueToLds(zero, ldsOffset);

      m_builder->CreateBr(endZeroThreadCountBlock);
    }

    // Construct ".endZeroThreadCount" block
    {
      m_builder->SetInsertPoint(endZeroThreadCountBlock);

      auto firstWaveInSubgroup = m_builder->CreateICmpEQ(m_nggFactor.waveIdInSubgroup, m_builder->getInt32(0));
      m_builder->CreateCondBr(firstWaveInSubgroup, zeroDrawFlagBlock, endZeroDrawFlagBlock);
    }

    // Construct ".zeroDrawFlag" block
    {
      m_builder->SetInsertPoint(zeroDrawFlagBlock);

      Value *ldsOffset = m_builder->CreateShl(m_nggFactor.threadIdInWave, 2);

      unsigned regionStart = m_ldsManager->getLdsRegionStart(LdsRegionDrawFlag);

      ldsOffset = m_builder->CreateAdd(ldsOffset, m_builder->getInt32(regionStart));

      auto zero = m_builder->getInt32(0);
      m_ldsManager->writeValueToLds(zero, ldsOffset);

      if (waveCountInSubgroup == 8) {
        assert(waveSize == 32);
        ldsOffset = m_builder->CreateAdd(ldsOffset, m_builder->getInt32(32 * SizeOfDword));
        m_ldsManager->writeValueToLds(zero, ldsOffset);
      }

      m_builder->CreateBr(endZeroDrawFlagBlock);
    }

    // Construct ".endZeroDrawFlag" block
    {
      m_builder->SetInsertPoint(endZeroDrawFlagBlock);

      auto vertValid = m_builder->CreateICmpULT(m_nggFactor.threadIdInWave, m_nggFactor.vertCountInWave);
      m_builder->CreateCondBr(vertValid, writePosDataBlock, endWritePosDataBlock);
    }

    // Construct ".writePosData" block
    std::vector<ExpData> expDataSet;
    bool separateExp = false;
    {
      m_builder->SetInsertPoint(writePosDataBlock);

      separateExp = !resUsage->resourceWrite; // No resource writing

      // NOTE: For vertex compaction, we have to run ES for twice (get vertex position data and
      // get other exported data).
      const auto entryName = separateExp ? lgcName::NggEsEntryVariantPos : lgcName::NggEsEntryVariant;

      runEsOrEsVariant(module, entryName, entryPoint->arg_begin(), false, &expDataSet, writePosDataBlock);

      // Write vertex position data to LDS
      for (const auto &expData : expDataSet) {
        if (expData.target == EXP_TARGET_POS_0) {
          const auto regionStart = m_ldsManager->getLdsRegionStart(LdsRegionPosData);
          assert(regionStart % SizeOfVec4 == 0); // Use 128-bit LDS operation

          Value *ldsOffset = m_builder->CreateMul(m_nggFactor.threadIdInSubgroup, m_builder->getInt32(SizeOfVec4));
          ldsOffset = m_builder->CreateAdd(ldsOffset, m_builder->getInt32(regionStart));

          // Use 128-bit LDS store
          m_ldsManager->writeValueToLds(expData.expValue, ldsOffset, true);

          break;
        }
      }

      // Write cull distance sign mask to LDS
      if (m_nggControl->enableCullDistanceCulling) {
        unsigned clipCullPos = EXP_TARGET_POS_1;
        std::vector<Value *> clipCullDistance;
        std::vector<Value *> cullDistance;

        bool usePointSize = false;
        bool useLayer = false;
        bool useViewportIndex = false;
        unsigned clipDistanceCount = 0;
        unsigned cullDistanceCount = 0;

        if (hasTs) {
          const auto &builtInUsage = resUsage->builtInUsage.tes;

          usePointSize = builtInUsage.pointSize;
          useLayer = builtInUsage.layer;
          useViewportIndex = builtInUsage.viewportIndex;
          clipDistanceCount = builtInUsage.clipDistance;
          cullDistanceCount = builtInUsage.cullDistance;
        } else {
          const auto &builtInUsage = resUsage->builtInUsage.vs;

          usePointSize = builtInUsage.pointSize;
          useLayer = builtInUsage.layer;
          useViewportIndex = builtInUsage.viewportIndex;
          clipDistanceCount = builtInUsage.clipDistance;
          cullDistanceCount = builtInUsage.cullDistance;
        }

        // NOTE: When gl_PointSize, gl_Layer, or gl_ViewportIndex is used, gl_ClipDistance[] or
        // gl_CullDistance[] should start from pos2.
        clipCullPos = (usePointSize || useLayer || useViewportIndex) ? EXP_TARGET_POS_2 : EXP_TARGET_POS_1;

        // Collect clip/cull distance from exported value
        for (const auto &expData : expDataSet) {
          if (expData.target == clipCullPos || expData.target == clipCullPos + 1) {
            for (unsigned i = 0; i < 4; ++i) {
              auto expValue = m_builder->CreateExtractElement(expData.expValue, i);
              clipCullDistance.push_back(expValue);
            }
          }
        }
        assert(clipCullDistance.size() < MaxClipCullDistanceCount);

        for (unsigned i = clipDistanceCount; i < clipDistanceCount + cullDistanceCount; ++i)
          cullDistance.push_back(clipCullDistance[i]);

        // Calculate the sign mask for cull distance
        Value *signMask = m_builder->getInt32(0);
        for (unsigned i = 0; i < cullDistance.size(); ++i) {
          auto cullDistanceVal = m_builder->CreateBitCast(cullDistance[i], m_builder->getInt32Ty());

          Value *signBit =
              m_builder->CreateIntrinsic(Intrinsic::amdgcn_ubfe, m_builder->getInt32Ty(),
                                         {cullDistanceVal, m_builder->getInt32(31), m_builder->getInt32(1)});
          signBit = m_builder->CreateShl(signBit, i);

          signMask = m_builder->CreateOr(signMask, signBit);
        }

        // Write the sign mask to LDS
        const auto regionStart = m_ldsManager->getLdsRegionStart(LdsRegionCullDistance);

        Value *ldsOffset = m_builder->CreateShl(m_nggFactor.threadIdInSubgroup, 2);
        ldsOffset = m_builder->CreateAdd(ldsOffset, m_builder->getInt32(regionStart));

        m_ldsManager->writeValueToLds(signMask, ldsOffset);
      }

      m_builder->CreateBr(endWritePosDataBlock);
    }

    // Construct ".endWritePosData" block
    {
      m_builder->SetInsertPoint(endWritePosDataBlock);

      auto undef = UndefValue::get(FixedVectorType::get(Type::getFloatTy(*m_context), 4));
      for (auto &expData : expDataSet) {
        PHINode *expValue = m_builder->CreatePHI(FixedVectorType::get(Type::getFloatTy(*m_context), 4), 2);
        expValue->addIncoming(expData.expValue, writePosDataBlock);
        expValue->addIncoming(undef, endZeroDrawFlagBlock);

        expData.expValue = expValue; // Update the exportd data
      }

      m_builder->CreateIntrinsic(Intrinsic::amdgcn_s_barrier, {}, {});

      auto primValidInWave = m_builder->CreateICmpULT(m_nggFactor.threadIdInWave, m_nggFactor.primCountInWave);
      auto primValidInSubgroup =
          m_builder->CreateICmpULT(m_nggFactor.threadIdInSubgroup, m_nggFactor.primCountInSubgroup);

      auto primValid = m_builder->CreateAnd(primValidInWave, primValidInSubgroup);
      m_builder->CreateCondBr(primValid, cullingBlock, endCullingBlock);
    }

    // Construct ".culling" block
    Value *doCull = nullptr;
    {
      m_builder->SetInsertPoint(cullingBlock);

      Value *vertexId0 = m_builder->CreateIntrinsic(Intrinsic::amdgcn_ubfe, m_builder->getInt32Ty(),
                                                    {
                                                        m_nggFactor.esGsOffsets01,
                                                        m_builder->getInt32(0),
                                                        m_builder->getInt32(16),
                                                    });
      vertexId0 = m_builder->CreateLShr(vertexId0, 2);

      Value *vertexId1 = m_builder->CreateIntrinsic(Intrinsic::amdgcn_ubfe, m_builder->getInt32Ty(),
                                                    {
                                                        m_nggFactor.esGsOffsets01,
                                                        m_builder->getInt32(16),
                                                        m_builder->getInt32(16),
                                                    });
      vertexId1 = m_builder->CreateLShr(vertexId1, 2);

      Value *vertexId2 = m_builder->CreateIntrinsic(Intrinsic::amdgcn_ubfe, m_builder->getInt32Ty(),
                                                    {
                                                        m_nggFactor.esGsOffsets23,
                                                        m_builder->getInt32(0),
                                                        m_builder->getInt32(16),
                                                    });
      vertexId2 = m_builder->CreateLShr(vertexId2, 2);

      doCull = doCulling(module, vertexId0, vertexId1, vertexId2);
      m_builder->CreateBr(endCullingBlock);
    }

    // Construct ".endCulling" block
    Value *drawFlag = nullptr;
    PHINode *cullFlag = nullptr;
    {
      m_builder->SetInsertPoint(endCullingBlock);

      cullFlag = m_builder->CreatePHI(m_builder->getInt1Ty(), 2);

      cullFlag->addIncoming(m_builder->getTrue(), endWritePosDataBlock);
      cullFlag->addIncoming(doCull, cullingBlock);

      drawFlag = m_builder->CreateNot(cullFlag);
      m_builder->CreateCondBr(drawFlag, writeDrawFlagBlock, endWriteDrawFlagBlock);
    }

    // Construct ".writeDrawFlag" block
    {
      m_builder->SetInsertPoint(writeDrawFlagBlock);

      auto esGsOffset0 = m_builder->CreateIntrinsic(Intrinsic::amdgcn_ubfe, m_builder->getInt32Ty(),
                                                    {esGsOffsets01, m_builder->getInt32(0), m_builder->getInt32(16)});
      auto vertexId0 = m_builder->CreateLShr(esGsOffset0, 2);

      auto esGsOffset1 = m_builder->CreateIntrinsic(Intrinsic::amdgcn_ubfe, m_builder->getInt32Ty(),
                                                    {esGsOffsets01, m_builder->getInt32(16), m_builder->getInt32(16)});
      auto vertexId1 = m_builder->CreateLShr(esGsOffset1, 2);

      auto esGsOffset2 = m_builder->CreateIntrinsic(Intrinsic::amdgcn_ubfe, m_builder->getInt32Ty(),
                                                    {esGsOffsets23, m_builder->getInt32(0), m_builder->getInt32(16)});
      auto vertexId2 = m_builder->CreateLShr(esGsOffset2, 2);

      Value *vertexId[3] = {vertexId0, vertexId1, vertexId2};

      unsigned regionStart = m_ldsManager->getLdsRegionStart(LdsRegionDrawFlag);
      auto regionStartVal = m_builder->getInt32(regionStart);

      auto one = m_builder->getInt8(1);

      for (unsigned i = 0; i < 3; ++i) {
        auto ldsOffset = m_builder->CreateAdd(regionStartVal, vertexId[i]);
        m_ldsManager->writeValueToLds(one, ldsOffset);
      }

      m_builder->CreateBr(endWriteDrawFlagBlock);
    }

    // Construct ".endWriteDrawFlag" block
    Value *drawCount = nullptr;
    {
      m_builder->SetInsertPoint(endWriteDrawFlagBlock);

      m_builder->CreateIntrinsic(Intrinsic::amdgcn_s_barrier, {}, {});

      unsigned regionStart = m_ldsManager->getLdsRegionStart(LdsRegionDrawFlag);

      auto ldsOffset = m_builder->CreateAdd(m_nggFactor.threadIdInSubgroup, m_builder->getInt32(regionStart));

      drawFlag = m_ldsManager->readValueFromLds(m_builder->getInt8Ty(), ldsOffset);
      drawFlag = m_builder->CreateTrunc(drawFlag, m_builder->getInt1Ty());

      auto drawMask = doSubgroupBallot(drawFlag);

      drawCount = m_builder->CreateIntrinsic(Intrinsic::ctpop, m_builder->getInt64Ty(), drawMask);
      drawCount = m_builder->CreateTrunc(drawCount, m_builder->getInt32Ty());

      auto threadIdUpbound =
          m_builder->CreateSub(m_builder->getInt32(waveCountInSubgroup), m_nggFactor.waveIdInSubgroup);
      auto threadValid = m_builder->CreateICmpULT(m_nggFactor.threadIdInWave, threadIdUpbound);

      m_builder->CreateCondBr(threadValid, accThreadCountBlock, endAccThreadCountBlock);
    }

    // Construct ".accThreadCount" block
    {
      m_builder->SetInsertPoint(accThreadCountBlock);

      auto ldsOffset = m_builder->CreateAdd(m_nggFactor.waveIdInSubgroup, m_nggFactor.threadIdInWave);
      ldsOffset = m_builder->CreateAdd(ldsOffset, m_builder->getInt32(1));
      ldsOffset = m_builder->CreateShl(ldsOffset, 2);

      unsigned regionStart = m_ldsManager->getLdsRegionStart(LdsRegionVertCountInWaves);

      ldsOffset = m_builder->CreateAdd(ldsOffset, m_builder->getInt32(regionStart));
      m_ldsManager->atomicOpWithLds(AtomicRMWInst::Add, drawCount, ldsOffset);

      m_builder->CreateBr(endAccThreadCountBlock);
    }

    // Construct ".endAccThreadCount" block
    {
      m_builder->SetInsertPoint(endAccThreadCountBlock);

      m_builder->CreateIntrinsic(Intrinsic::amdgcn_s_barrier, {}, {});
      m_builder->CreateBr(readThreadCountBlock);
    }

    // Construct ".readThreadCount" block
    Value *threadCountInWaves = nullptr;
    Value *vertCountInWaves = nullptr;
    Value *vertCountInPrevWaves = nullptr;
    {
      m_builder->SetInsertPoint(readThreadCountBlock);
<<<<<<< HEAD

      unsigned regionStart = m_ldsManager->getLdsRegionStart(LdsRegionVertCountInWaves);

      // The dword following dwords for all waves stores the vertex count of the entire sub-group
      Value *ldsOffset = m_builder->getInt32(regionStart + waveCountInSubgroup * SizeOfDword);
      vertCountInWaves = m_ldsManager->readValueFromLds(m_builder->getInt32Ty(), ldsOffset);

      // NOTE: We promote vertex count in waves to SGPR since it is treated as an uniform value.
      vertCountInWaves = m_builder->CreateIntrinsic(Intrinsic::amdgcn_readfirstlane, {}, vertCountInWaves);
      threadCountInWaves = vertCountInWaves;

      // Get vertex count for all waves prior to this wave
      ldsOffset = m_builder->CreateShl(m_nggFactor.waveIdInSubgroup, 2);
      ldsOffset = m_builder->CreateAdd(m_builder->getInt32(regionStart), ldsOffset);

      vertCountInPrevWaves = m_ldsManager->readValueFromLds(m_builder->getInt32Ty(), ldsOffset);

      auto vertValid = m_builder->CreateICmpULT(m_nggFactor.threadIdInWave, m_nggFactor.vertCountInWave);

      auto compactDataWrite = m_builder->CreateAnd(drawFlag, vertValid);

      m_builder->CreateCondBr(compactDataWrite, writeCompactDataBlock, endReadThreadCountBlock);
    }

    // Construct ".writeCompactData" block
    {
      m_builder->SetInsertPoint(writeCompactDataBlock);

      Value *drawMask = doSubgroupBallot(drawFlag);
      drawMask = m_builder->CreateBitCast(drawMask, VectorType::get(Type::getInt32Ty(*m_context), 2));

      auto drawMaskLow = m_builder->CreateExtractElement(drawMask, static_cast<uint64_t>(0));

      Value *compactThreadIdInSubrgoup =
          m_builder->CreateIntrinsic(Intrinsic::amdgcn_mbcnt_lo, {}, {drawMaskLow, m_builder->getInt32(0)});

=======

      unsigned regionStart = m_ldsManager->getLdsRegionStart(LdsRegionVertCountInWaves);

      // The dword following dwords for all waves stores the vertex count of the entire sub-group
      Value *ldsOffset = m_builder->getInt32(regionStart + waveCountInSubgroup * SizeOfDword);
      vertCountInWaves = m_ldsManager->readValueFromLds(m_builder->getInt32Ty(), ldsOffset);

      // NOTE: We promote vertex count in waves to SGPR since it is treated as an uniform value.
      vertCountInWaves = m_builder->CreateIntrinsic(Intrinsic::amdgcn_readfirstlane, {}, vertCountInWaves);
      threadCountInWaves = vertCountInWaves;

      // Get vertex count for all waves prior to this wave
      ldsOffset = m_builder->CreateShl(m_nggFactor.waveIdInSubgroup, 2);
      ldsOffset = m_builder->CreateAdd(m_builder->getInt32(regionStart), ldsOffset);

      vertCountInPrevWaves = m_ldsManager->readValueFromLds(m_builder->getInt32Ty(), ldsOffset);

      auto vertValid = m_builder->CreateICmpULT(m_nggFactor.threadIdInWave, m_nggFactor.vertCountInWave);

      auto compactDataWrite = m_builder->CreateAnd(drawFlag, vertValid);

      m_builder->CreateCondBr(compactDataWrite, writeCompactDataBlock, endReadThreadCountBlock);
    }

    // Construct ".writeCompactData" block
    {
      m_builder->SetInsertPoint(writeCompactDataBlock);

      Value *drawMask = doSubgroupBallot(drawFlag);
      drawMask = m_builder->CreateBitCast(drawMask, FixedVectorType::get(Type::getInt32Ty(*m_context), 2));

      auto drawMaskLow = m_builder->CreateExtractElement(drawMask, static_cast<uint64_t>(0));

      Value *compactThreadIdInSubrgoup =
          m_builder->CreateIntrinsic(Intrinsic::amdgcn_mbcnt_lo, {}, {drawMaskLow, m_builder->getInt32(0)});

>>>>>>> fd689f22
      if (waveSize == 64) {
        auto drawMaskHigh = m_builder->CreateExtractElement(drawMask, 1);

        compactThreadIdInSubrgoup =
            m_builder->CreateIntrinsic(Intrinsic::amdgcn_mbcnt_hi, {}, {drawMaskHigh, compactThreadIdInSubrgoup});
      }

      compactThreadIdInSubrgoup = m_builder->CreateAdd(vertCountInPrevWaves, compactThreadIdInSubrgoup);

      // Write vertex position data to LDS
      for (const auto &expData : expDataSet) {
        if (expData.target == EXP_TARGET_POS_0) {
          const auto regionStart = m_ldsManager->getLdsRegionStart(LdsRegionPosData);

          Value *ldsOffset = m_builder->CreateMul(compactThreadIdInSubrgoup, m_builder->getInt32(SizeOfVec4));
          ldsOffset = m_builder->CreateAdd(ldsOffset, m_builder->getInt32(regionStart));

          m_ldsManager->writeValueToLds(expData.expValue, ldsOffset);

          break;
        }
      }

      // Write thread ID in sub-group to LDS
      Value *compactThreadId = m_builder->CreateTrunc(compactThreadIdInSubrgoup, m_builder->getInt8Ty());
      writePerThreadDataToLds(compactThreadId, m_nggFactor.threadIdInSubgroup, LdsRegionVertThreadIdMap);

      if (hasTs) {
        // Write X/Y of tessCoord (U/V) to LDS
        if (resUsage->builtInUsage.tes.tessCoord) {
          writePerThreadDataToLds(tessCoordX, compactThreadIdInSubrgoup, LdsRegionCompactTessCoordX);
          writePerThreadDataToLds(tessCoordY, compactThreadIdInSubrgoup, LdsRegionCompactTessCoordY);
        }

        // Write relative patch ID to LDS
        writePerThreadDataToLds(relPatchId, compactThreadIdInSubrgoup, LdsRegionCompactRelPatchId);

        // Write patch ID to LDS
        if (resUsage->builtInUsage.tes.primitiveId)
          writePerThreadDataToLds(patchId, compactThreadIdInSubrgoup, LdsRegionCompactPatchId);
      } else {
        // Write vertex ID to LDS
        if (resUsage->builtInUsage.vs.vertexIndex)
          writePerThreadDataToLds(vertexId, compactThreadIdInSubrgoup, LdsRegionCompactVertexId);

        // Write instance ID to LDS
        if (resUsage->builtInUsage.vs.instanceIndex)
          writePerThreadDataToLds(instanceId, compactThreadIdInSubrgoup, LdsRegionCompactInstanceId);

        // Write primitive ID to LDS
        if (resUsage->builtInUsage.vs.primitiveId) {
          assert(m_nggFactor.primitiveId);
          writePerThreadDataToLds(m_nggFactor.primitiveId, compactThreadIdInSubrgoup, LdsRegionCompactPrimId);
        }
      }

      m_builder->CreateBr(endReadThreadCountBlock);
    }

    // Construct ".endReadThreadCount" block
    {
      m_builder->SetInsertPoint(endReadThreadCountBlock);

      Value *hasSurviveVert = m_builder->CreateICmpNE(vertCountInWaves, m_builder->getInt32(0));

      Value *primCountInSubgroup = m_builder->CreateSelect(hasSurviveVert, m_nggFactor.primCountInSubgroup,
                                                           m_builder->getInt32(fullyCulledThreadCount));

      // NOTE: Here, we have to promote revised primitive count in sub-group to SGPR since it is treated
      // as an uniform value later. This is similar to the provided primitive count in sub-group that is
      // a system value.
      primCountInSubgroup = m_builder->CreateIntrinsic(Intrinsic::amdgcn_readfirstlane, {}, primCountInSubgroup);

      Value *vertCountInSubgroup =
          m_builder->CreateSelect(hasSurviveVert, vertCountInWaves, m_builder->getInt32(fullyCulledThreadCount));

      // NOTE: Here, we have to promote revised vertex count in sub-group to SGPR since it is treated as
      // an uniform value later, similar to what we have done for the revised primitive count in
      // sub-group.
      vertCountInSubgroup = m_builder->CreateIntrinsic(Intrinsic::amdgcn_readfirstlane, {}, vertCountInSubgroup);

      m_nggFactor.primCountInSubgroup = primCountInSubgroup;
      m_nggFactor.vertCountInSubgroup = vertCountInSubgroup;

      auto firstWaveInSubgroup = m_builder->CreateICmpEQ(m_nggFactor.waveIdInSubgroup, m_builder->getInt32(0));

      m_builder->CreateCondBr(firstWaveInSubgroup, allocReqBlock, endAllocReqBlock);
    }

    // Construct ".allocReq" block
    {
      m_builder->SetInsertPoint(allocReqBlock);

      doParamCacheAllocRequest();
      m_builder->CreateBr(endAllocReqBlock);
    }

    // Construct ".endAllocReq" block
    {
      m_builder->SetInsertPoint(endAllocReqBlock);

      m_builder->CreateIntrinsic(Intrinsic::amdgcn_s_barrier, {}, {});

      auto noSurviveThread = m_builder->CreateICmpEQ(threadCountInWaves, m_builder->getInt32(0));
      m_builder->CreateCondBr(noSurviveThread, earlyExitBlock, noEarlyExitBlock);
    }

    // Construct ".earlyExit" block
    {
      m_builder->SetInsertPoint(earlyExitBlock);

      unsigned expPosCount = 0;
      for (const auto &expData : expDataSet) {
        if (expData.target >= EXP_TARGET_POS_0 && expData.target <= EXP_TARGET_POS_4)
          ++expPosCount;
      }

      doEarlyExit(fullyCulledThreadCount, expPosCount);
    }

    // Construct ".noEarlyExit" block
    {
      m_builder->SetInsertPoint(noEarlyExitBlock);

      auto primExp = m_builder->CreateICmpULT(m_nggFactor.threadIdInSubgroup, m_nggFactor.primCountInSubgroup);
      m_builder->CreateCondBr(primExp, expPrimBlock, endExpPrimBlock);
    }

    // Construct ".expPrim" block
    {
      m_builder->SetInsertPoint(expPrimBlock);

      doPrimitiveExportWithoutGs(cullFlag);
      m_builder->CreateBr(endExpPrimBlock);
    }

    // Construct ".endExpPrim" block
    Value *vertExp = nullptr;
    {
      m_builder->SetInsertPoint(endExpPrimBlock);

      vertExp = m_builder->CreateICmpULT(m_nggFactor.threadIdInSubgroup, m_nggFactor.vertCountInSubgroup);
      m_builder->CreateCondBr(vertExp, expVertPosBlock, endExpVertPosBlock);
    }

    // Construct ".expVertPos" block
    {
      m_builder->SetInsertPoint(expVertPosBlock);

      // NOTE: We have to run ES to get exported data once again.
      expDataSet.clear();

      runEsOrEsVariant(module, lgcName::NggEsEntryVariant, entryPoint->arg_begin(), true, &expDataSet, expVertPosBlock);

      // For vertex position, we get the exported data from LDS
      for (auto &expData : expDataSet) {
        if (expData.target == EXP_TARGET_POS_0) {
          const auto regionStart = m_ldsManager->getLdsRegionStart(LdsRegionPosData);
          assert(regionStart % SizeOfVec4 == 0); // Use 128-bit LDS operation

          auto ldsOffset = m_builder->CreateMul(m_nggFactor.threadIdInSubgroup, m_builder->getInt32(SizeOfVec4));
          ldsOffset = m_builder->CreateAdd(ldsOffset, m_builder->getInt32(regionStart));

          // Use 128-bit LDS load
          auto expValue =
<<<<<<< HEAD
              m_ldsManager->readValueFromLds(VectorType::get(Type::getFloatTy(*m_context), 4), ldsOffset, true);
=======
              m_ldsManager->readValueFromLds(FixedVectorType::get(Type::getFloatTy(*m_context), 4), ldsOffset, true);
>>>>>>> fd689f22
          expData.expValue = expValue;

          break;
        }
      }

      for (const auto &expData : expDataSet) {
        if (expData.target >= EXP_TARGET_POS_0 && expData.target <= EXP_TARGET_POS_4) {
          std::vector<Value *> args;

          args.push_back(m_builder->getInt32(expData.target));      // tgt
          args.push_back(m_builder->getInt32(expData.channelMask)); // en

          // src0 ~ src3
          for (unsigned i = 0; i < 4; ++i) {
            auto expValue = m_builder->CreateExtractElement(expData.expValue, i);
            args.push_back(expValue);
          }

          args.push_back(m_builder->getInt1(expData.doneFlag)); // done
          args.push_back(m_builder->getFalse());                // vm

          m_builder->CreateIntrinsic(Intrinsic::amdgcn_exp, m_builder->getFloatTy(), args);
        }
      }

      m_builder->CreateBr(endExpVertPosBlock);
    }

    // Construct ".endExpVertPos" block
    {
      m_builder->SetInsertPoint(endExpVertPosBlock);

<<<<<<< HEAD
      auto undef = UndefValue::get(VectorType::get(Type::getFloatTy(*m_context), 4));
      for (auto &expData : expDataSet) {
        PHINode *expValue = m_builder->CreatePHI(VectorType::get(Type::getFloatTy(*m_context), 4), 2);
=======
      auto undef = UndefValue::get(FixedVectorType::get(Type::getFloatTy(*m_context), 4));
      for (auto &expData : expDataSet) {
        PHINode *expValue = m_builder->CreatePHI(FixedVectorType::get(Type::getFloatTy(*m_context), 4), 2);
>>>>>>> fd689f22

        expValue->addIncoming(expData.expValue, expVertPosBlock);
        expValue->addIncoming(undef, endExpPrimBlock);

        expData.expValue = expValue; // Update the exportd data
      }

      m_builder->CreateCondBr(vertExp, expVertParamBlock, endExpVertParamBlock);
    }

    // Construct ".expVertParam" block
    {
      m_builder->SetInsertPoint(expVertParamBlock);

      for (const auto &expData : expDataSet) {
        if (expData.target >= EXP_TARGET_PARAM_0 && expData.target <= EXP_TARGET_PARAM_31) {
          std::vector<Value *> args;

          args.push_back(m_builder->getInt32(expData.target));      // tgt
          args.push_back(m_builder->getInt32(expData.channelMask)); // en

          // src0 ~ src3
          for (unsigned i = 0; i < 4; ++i) {
            auto expValue = m_builder->CreateExtractElement(expData.expValue, i);
            args.push_back(expValue);
          }

          args.push_back(m_builder->getInt1(expData.doneFlag)); // done
          args.push_back(m_builder->getFalse());                // vm

          m_builder->CreateIntrinsic(Intrinsic::amdgcn_exp, m_builder->getFloatTy(), args);
        }
      }

      m_builder->CreateBr(endExpVertParamBlock);
    }

    // Construct ".endExpVertParam" block
    {
      m_builder->SetInsertPoint(endExpVertParamBlock);

      m_builder->CreateRetVoid();
    }
  }
}

// =====================================================================================================================
// Constructs primitive shader for ES-GS merged shader (GS is present).
//
// @param module : LLVM module
void NggPrimShader::constructPrimShaderWithGs(Module *module) {
  assert(m_hasGs);

  const unsigned waveSize = m_pipelineState->getShaderWaveSize(ShaderStageGeometry);
  assert(waveSize == 32 || waveSize == 64);

  const unsigned waveCountInSubgroup = Gfx9::NggMaxThreadsPerSubgroup / waveSize;
  const bool cullingMode = !m_nggControl->passthroughMode;

  auto entryPoint = module->getFunction(lgcName::NggPrimShaderEntryPoint);

  auto arg = entryPoint->arg_begin();

  Value *mergedGroupInfo = (arg + EsGsSysValueMergedGroupInfo);
  Value *mergedWaveInfo = (arg + EsGsSysValueMergedWaveInfo);
  Value *primShaderTableAddrLow = (arg + EsGsSysValuePrimShaderTableAddrLow);
  Value *primShaderTableAddrHigh = (arg + EsGsSysValuePrimShaderTableAddrHigh);

  arg += (EsGsSpecialSysValueCount + 1);

  Value *esGsOffsets01 = arg;
  Value *esGsOffsets23 = (arg + 1);
  Value *esGsOffsets45 = (arg + 4);

  //
  // The processing is something like this:
  //
  // NOTE: We purposely set primitive amplification to be max_vertices (treat line_strip and triangle_strip as point).
  // This will make primCountInSubgroup equal to vertCountInSubgroup to simplify the algorithm.
  //
  // NGG_GS() {
  //   Initialize thread/wave info
  //
  //   if (threadIdInWave < vertCountInWave)
  //     Run ES
  //
  //   if (threadIdInSubgroup < primCountInSubgroup)
  //     Initialize primitive connectivity data (0x80000000)
  //   if (threadIdInSubgroup < waveCount + 1)
  //     Initialize per-wave and per-subgroup count of output vertices
  //   Barrier
  //
  //   if (threadIdInWave < primCountInWave)
  //     Run GS
  //   Barrier
  //
  //   if (culling && valid primitive & threadIdInSubgroup < primCountInSubgroup) {
  //     Do culling (run culling algorithms)
  //     if (primitive culled)
  //       Nullify primitive connectivity data
  //   }
  //   Barrier
  //
  //   if (threadIdInSubgroup < vertCountInSubgroup)
  //     Check draw flags of output vertices and compute draw mask
  //
  //   if (threadIdInWave < waveCount - waveId)
  //     Accumulate per-wave and per-subgroup count of output vertices
  //   Barrier
  //   Update vertCountInSubgroup
  //
  //   if (vertex compacted && vertex drawed)
  //     Compact vertex thread ID (map: compacted -> uncompacted)
  //
  //   if (waveId == 0)
  //     GS allocation request (GS_ALLOC_REQ)
  //   Barrier
  //
  //   if (threadIdInSubgroup < primCountInSubgroup)
  //     Do primitive connectivity data export
  //
  //   if (threadIdInSubgroup < vertCountInSubgroup)
  //     Run copy shader
  // }
  //

  // Define basic blocks
  auto entryBlock = createBlock(entryPoint, ".entry");

  auto beginEsBlock = createBlock(entryPoint, ".beginEs");
  auto endEsBlock = createBlock(entryPoint, ".endEs");

  auto initOutPrimDataBlock = createBlock(entryPoint, ".initOutPrimData");
  auto endInitOutPrimDataBlock = createBlock(entryPoint, ".endInitOutPrimData");

  auto initOutVertCountBlock = createBlock(entryPoint, ".initOutVertCount");
  auto endInitOutVertCountBlock = createBlock(entryPoint, ".endInitOutVertCount");

  auto beginGsBlock = createBlock(entryPoint, ".beginGs");
  auto endGsBlock = createBlock(entryPoint, ".endGs");

  // Create blocks of culling only if culling is requested
  BasicBlock *cullingBlock = nullptr;
  BasicBlock *nullifyOutPrimDataBlock = nullptr;
  BasicBlock *endCullingBlock = nullptr;
  if (cullingMode) {
    cullingBlock = createBlock(entryPoint, ".culling");
    nullifyOutPrimDataBlock = createBlock(entryPoint, ".nullifyOutPrimData");
    endCullingBlock = createBlock(entryPoint, ".endCulling");
  }

  auto checkOutVertDrawFlagBlock = createBlock(entryPoint, ".checkOutVertDrawFlag");
  auto endCheckOutVertDrawFlagBlock = createBlock(entryPoint, ".endCheckOutVertDrawFlag");

  auto accumOutVertCountBlock = createBlock(entryPoint, ".accumOutVertCount");
  auto endAccumOutVertCountBlock = createBlock(entryPoint, ".endAccumOutVertCount");

  auto compactOutVertIdBlock = createBlock(entryPoint, ".compactOutVertId");
  auto endCompactOutVertIdBlock = createBlock(entryPoint, ".endCompactOutVertId");

  auto allocReqBlock = createBlock(entryPoint, ".allocReq");
  auto endAllocReqBlock = createBlock(entryPoint, ".endAllocReq");

  auto expPrimBlock = createBlock(entryPoint, ".expPrim");
  auto endExpPrimBlock = createBlock(entryPoint, ".endExpPrim");

  auto expVertBlock = createBlock(entryPoint, ".expVert");
  auto endExpVertBlock = createBlock(entryPoint, ".endExpVert");

  // Construct ".entry" block
  {
    m_builder->SetInsertPoint(entryBlock);

    initWaveThreadInfo(mergedGroupInfo, mergedWaveInfo);

    // Record primitive shader table address info
    m_nggFactor.primShaderTableAddrLow = primShaderTableAddrLow;
    m_nggFactor.primShaderTableAddrHigh = primShaderTableAddrHigh;

    // Record ES-GS vertex offsets info
    m_nggFactor.esGsOffsets01 = esGsOffsets01;
    m_nggFactor.esGsOffsets23 = esGsOffsets23;
    m_nggFactor.esGsOffsets45 = esGsOffsets45;

    auto vertValid = m_builder->CreateICmpULT(m_nggFactor.threadIdInWave, m_nggFactor.vertCountInWave);
    m_builder->CreateCondBr(vertValid, beginEsBlock, endEsBlock);
  }

  // Construct ".beginEs" block
  {
    m_builder->SetInsertPoint(beginEsBlock);

    runEsOrEsVariant(module, lgcName::NggEsEntryPoint, entryPoint->arg_begin(), false, nullptr, beginEsBlock);

    m_builder->CreateBr(endEsBlock);
  }

  // Construct ".endEs" block
  {
    m_builder->SetInsertPoint(endEsBlock);

    auto outPrimValid = m_builder->CreateICmpULT(m_nggFactor.threadIdInSubgroup, m_nggFactor.primCountInSubgroup);
    m_builder->CreateCondBr(outPrimValid, initOutPrimDataBlock, endInitOutPrimDataBlock);
  }

  // Construct ".initOutPrimData" block
  {
    m_builder->SetInsertPoint(initOutPrimDataBlock);

    writePerThreadDataToLds(m_builder->getInt32(NullPrim), m_nggFactor.threadIdInSubgroup, LdsRegionOutPrimData);

    m_builder->CreateBr(endInitOutPrimDataBlock);
  }

  // Construct ".endInitOutPrimData" block
  {
    m_builder->SetInsertPoint(endInitOutPrimDataBlock);

    auto waveValid =
        m_builder->CreateICmpULT(m_nggFactor.threadIdInSubgroup, m_builder->getInt32(waveCountInSubgroup + 1));
    m_builder->CreateCondBr(waveValid, initOutVertCountBlock, endInitOutVertCountBlock);
  }

  // Construct ".initOutVertCount" block
  {
    m_builder->SetInsertPoint(initOutVertCountBlock);

    writePerThreadDataToLds(m_builder->getInt32(0), m_nggFactor.threadIdInSubgroup, LdsRegionOutVertCountInWaves);

    m_builder->CreateBr(endInitOutVertCountBlock);
  }

  // Construct ".endInitOutVertCount" block
  {
    m_builder->SetInsertPoint(endInitOutVertCountBlock);

    m_builder->CreateIntrinsic(Intrinsic::amdgcn_s_barrier, {}, {});

    auto primValid = m_builder->CreateICmpULT(m_nggFactor.threadIdInWave, m_nggFactor.primCountInWave);
    m_builder->CreateCondBr(primValid, beginGsBlock, endGsBlock);
  }

  // Construct ".beginGs" block
  {
    m_builder->SetInsertPoint(beginGsBlock);

    runGs(module, entryPoint->arg_begin());

    m_builder->CreateBr(endGsBlock);
  }

  // Construct ".endGs" block
  Value *primData = nullptr;
  {
    m_builder->SetInsertPoint(endGsBlock);

    m_builder->CreateIntrinsic(Intrinsic::amdgcn_s_barrier, {}, {});

    if (cullingMode) {
      // Do culling
      primData =
          readPerThreadDataFromLds(m_builder->getInt32Ty(), m_nggFactor.threadIdInSubgroup, LdsRegionOutPrimData);
      auto doCull = m_builder->CreateICmpNE(primData, m_builder->getInt32(NullPrim));
      auto outPrimValid = m_builder->CreateICmpULT(m_nggFactor.threadIdInSubgroup, m_nggFactor.primCountInSubgroup);
      doCull = m_builder->CreateAnd(doCull, outPrimValid);
      m_builder->CreateCondBr(doCull, cullingBlock, endCullingBlock);
    } else {
      // No culling
      auto outVertValid = m_builder->CreateICmpULT(m_nggFactor.threadIdInSubgroup, m_nggFactor.vertCountInSubgroup);
      m_builder->CreateCondBr(outVertValid, checkOutVertDrawFlagBlock, endCheckOutVertDrawFlagBlock);
    }
  }

  // Construct culling blocks
  if (cullingMode) {
    // Construct ".culling" block
    {
      m_builder->SetInsertPoint(cullingBlock);

      assert(m_pipelineState->getShaderModes()->getGeometryShaderMode().outputPrimitive ==
             OutputPrimitives::TriangleStrip);

      // NOTE: primData[N] corresponds to the forming vertices <N, N+1, N+2> or <N, N+2, N+1>.
      Value *winding = m_builder->CreateICmpNE(primData, m_builder->getInt32(0));

      auto vertexId0 = m_nggFactor.threadIdInSubgroup;
      auto vertexId1 =
          m_builder->CreateAdd(m_nggFactor.threadIdInSubgroup,
                               m_builder->CreateSelect(winding, m_builder->getInt32(2), m_builder->getInt32(1)));
      auto vertexId2 =
          m_builder->CreateAdd(m_nggFactor.threadIdInSubgroup,
                               m_builder->CreateSelect(winding, m_builder->getInt32(1), m_builder->getInt32(2)));

      auto cullFlag = doCulling(module, vertexId0, vertexId1, vertexId2);
      m_builder->CreateCondBr(cullFlag, nullifyOutPrimDataBlock, endCullingBlock);
    }

    // Construct ".nullifyOutPrimData" block
    {
      m_builder->SetInsertPoint(nullifyOutPrimDataBlock);

      writePerThreadDataToLds(m_builder->getInt32(NullPrim), m_nggFactor.threadIdInSubgroup, LdsRegionOutPrimData);

      m_builder->CreateBr(endCullingBlock);
    }

    // Construct ".endCulling" block
    {
      m_builder->SetInsertPoint(endCullingBlock);

      m_builder->CreateIntrinsic(Intrinsic::amdgcn_s_barrier, {}, {});

      auto outVertValid = m_builder->CreateICmpULT(m_nggFactor.threadIdInSubgroup, m_nggFactor.vertCountInSubgroup);
      m_builder->CreateCondBr(outVertValid, checkOutVertDrawFlagBlock, endCheckOutVertDrawFlagBlock);
    }
  }

  // Construct ".checkOutVertDrawFlag"
  Value *drawFlag = nullptr;
  {
    m_builder->SetInsertPoint(checkOutVertDrawFlagBlock);

    const unsigned outVertsPerPrim = getOutputVerticesPerPrimitive();

    // drawFlag = primData[N] != NullPrim
    auto primData0 =
        readPerThreadDataFromLds(m_builder->getInt32Ty(), m_nggFactor.threadIdInSubgroup, LdsRegionOutPrimData);
    auto drawFlag0 = m_builder->CreateICmpNE(primData0, m_builder->getInt32(NullPrim));
    drawFlag = drawFlag0;

    if (outVertsPerPrim > 1) {
      // drawFlag |= N >= 1 ? (primData[N-1] != NullPrim) : false
      auto primData1 = readPerThreadDataFromLds(
          m_builder->getInt32Ty(), m_builder->CreateSub(m_nggFactor.threadIdInSubgroup, m_builder->getInt32(1)),
          LdsRegionOutPrimData);
      auto drawFlag1 = m_builder->CreateSelect(
          m_builder->CreateICmpUGE(m_nggFactor.threadIdInSubgroup, m_builder->getInt32(1)),
          m_builder->CreateICmpNE(primData1, m_builder->getInt32(NullPrim)), m_builder->getFalse());
      drawFlag = m_builder->CreateOr(drawFlag, drawFlag1);
    }

    if (outVertsPerPrim > 2) {
      // drawFlag |= N >= 2 ? (primData[N-2] != NullPrim) : false
      auto primData2 = readPerThreadDataFromLds(
          m_builder->getInt32Ty(), m_builder->CreateSub(m_nggFactor.threadIdInSubgroup, m_builder->getInt32(2)),
          LdsRegionOutPrimData);
      auto drawFlag2 = m_builder->CreateSelect(
          m_builder->CreateICmpUGE(m_nggFactor.threadIdInSubgroup, m_builder->getInt32(2)),
          m_builder->CreateICmpNE(primData2, m_builder->getInt32(NullPrim)), m_builder->getFalse());
      drawFlag = m_builder->CreateOr(drawFlag, drawFlag2);
    }

    m_builder->CreateBr(endCheckOutVertDrawFlagBlock);
  }

  // Construct ".endCheckOutVertDrawFlag"
  Value *drawMask = nullptr;
  Value *outVertCountInWave = nullptr;
  {
    m_builder->SetInsertPoint(endCheckOutVertDrawFlagBlock);

    auto drawFlagPhi = m_builder->CreatePHI(m_builder->getInt1Ty(), 2);
    drawFlagPhi->addIncoming(drawFlag, checkOutVertDrawFlagBlock);
    // NOTE: The predecessors are different if culling mode is enabled.
    drawFlagPhi->addIncoming(m_builder->getFalse(), cullingMode ? endCullingBlock : endGsBlock);

    drawMask = doSubgroupBallot(drawFlagPhi);

    outVertCountInWave = m_builder->CreateIntrinsic(Intrinsic::ctpop, m_builder->getInt64Ty(), drawMask);
    outVertCountInWave = m_builder->CreateTrunc(outVertCountInWave, m_builder->getInt32Ty());

    auto threadIdUpbound = m_builder->CreateSub(m_builder->getInt32(waveCountInSubgroup), m_nggFactor.waveIdInSubgroup);
    auto threadValid = m_builder->CreateICmpULT(m_nggFactor.threadIdInWave, threadIdUpbound);

    m_builder->CreateCondBr(threadValid, accumOutVertCountBlock, endAccumOutVertCountBlock);
  }

  // Construct ".accumOutVertCount" block
  {
    m_builder->SetInsertPoint(accumOutVertCountBlock);

    auto ldsOffset = m_builder->CreateAdd(m_nggFactor.waveIdInSubgroup, m_nggFactor.threadIdInWave);
    ldsOffset = m_builder->CreateAdd(ldsOffset, m_builder->getInt32(1));
    ldsOffset = m_builder->CreateShl(ldsOffset, 2);

    unsigned regionStart = m_ldsManager->getLdsRegionStart(LdsRegionOutVertCountInWaves);

    ldsOffset = m_builder->CreateAdd(ldsOffset, m_builder->getInt32(regionStart));
    m_ldsManager->atomicOpWithLds(AtomicRMWInst::Add, outVertCountInWave, ldsOffset);

    m_builder->CreateBr(endAccumOutVertCountBlock);
  }

  // Construct ".endAccumOutVertCount" block
  Value *vertCompacted = nullptr;
  Value *vertCountInPrevWaves = nullptr;
  {
    m_builder->SetInsertPoint(endAccumOutVertCountBlock);

    m_builder->CreateIntrinsic(Intrinsic::amdgcn_s_barrier, {}, {});

    auto outVertCountInWaves =
        readPerThreadDataFromLds(m_builder->getInt32Ty(), m_nggFactor.threadIdInWave, LdsRegionOutVertCountInWaves);

    // The last dword following dwords for all waves (each wave has one dword) stores GS output vertex count of the
    // entire sub-group
    auto vertCountInSubgroup = m_builder->CreateIntrinsic(
        Intrinsic::amdgcn_readlane, {}, {outVertCountInWaves, m_builder->getInt32(waveCountInSubgroup)});

    // Get output vertex count for all waves prior to this wave
    vertCountInPrevWaves =
        m_builder->CreateIntrinsic(Intrinsic::amdgcn_readlane, {}, {outVertCountInWaves, m_nggFactor.waveIdInSubgroup});

    vertCompacted = m_builder->CreateICmpULT(vertCountInSubgroup, m_nggFactor.vertCountInSubgroup);
    m_builder->CreateCondBr(m_builder->CreateAnd(drawFlag, vertCompacted), compactOutVertIdBlock,
                            endCompactOutVertIdBlock);

    m_nggFactor.vertCountInSubgroup = vertCountInSubgroup; // Update GS output vertex count in sub-group
  }

  // Construct ".compactOutVertId" block
  Value *compactVertexId = nullptr;
  {
    m_builder->SetInsertPoint(compactOutVertIdBlock);

    auto drawMaskVec = m_builder->CreateBitCast(drawMask, FixedVectorType::get(Type::getInt32Ty(*m_context), 2));

    auto drawMaskLow = m_builder->CreateExtractElement(drawMaskVec, static_cast<uint64_t>(0));
    compactVertexId = m_builder->CreateIntrinsic(Intrinsic::amdgcn_mbcnt_lo, {}, {drawMaskLow, m_builder->getInt32(0)});

    if (waveSize == 64) {
      auto drawMaskHigh = m_builder->CreateExtractElement(drawMaskVec, 1);
      compactVertexId = m_builder->CreateIntrinsic(Intrinsic::amdgcn_mbcnt_hi, {}, {drawMaskHigh, compactVertexId});
    }

    compactVertexId = m_builder->CreateAdd(vertCountInPrevWaves, compactVertexId);
    writePerThreadDataToLds(m_builder->CreateTrunc(m_nggFactor.threadIdInSubgroup, m_builder->getInt32Ty()),
                            compactVertexId, LdsRegionOutVertThreadIdMap);

    m_builder->CreateBr(endCompactOutVertIdBlock);
  }

  // Construct ".endCompactOutVertId" block
  {
    m_builder->SetInsertPoint(endCompactOutVertIdBlock);

    auto compactVertexIdPhi = m_builder->CreatePHI(m_builder->getInt32Ty(), 2);
    compactVertexIdPhi->addIncoming(compactVertexId, compactOutVertIdBlock);
    compactVertexIdPhi->addIncoming(m_nggFactor.threadIdInSubgroup, endAccumOutVertCountBlock);
    compactVertexId = compactVertexIdPhi;

    auto firstWaveInSubgroup = m_builder->CreateICmpEQ(m_nggFactor.waveIdInSubgroup, m_builder->getInt32(0));
    m_builder->CreateCondBr(firstWaveInSubgroup, allocReqBlock, endAllocReqBlock);
  }

  // Construct ".allocReq" block
  {
    m_builder->SetInsertPoint(allocReqBlock);

    doParamCacheAllocRequest();
    m_builder->CreateBr(endAllocReqBlock);
  }

  // Construct ".endAllocReq" block
  {
    m_builder->SetInsertPoint(endAllocReqBlock);

    m_builder->CreateIntrinsic(Intrinsic::amdgcn_s_barrier, {}, {});

    auto primExp = m_builder->CreateICmpULT(m_nggFactor.threadIdInSubgroup, m_nggFactor.primCountInSubgroup);
    m_builder->CreateCondBr(primExp, expPrimBlock, endExpPrimBlock);
  }

  // Construct ".expPrim" block
  {
    m_builder->SetInsertPoint(expPrimBlock);

    doPrimitiveExportWithGs(compactVertexId);
    m_builder->CreateBr(endExpPrimBlock);
  }

  // Construct ".endExpPrim" block
  {
    m_builder->SetInsertPoint(endExpPrimBlock);

    auto pVertExp = m_builder->CreateICmpULT(m_nggFactor.threadIdInSubgroup, m_nggFactor.vertCountInSubgroup);
    m_builder->CreateCondBr(pVertExp, expVertBlock, endExpVertBlock);
  }

  // Construct ".expVert" block
  {
    m_builder->SetInsertPoint(expVertBlock);

    runCopyShader(module, vertCompacted);
    m_builder->CreateBr(endExpVertBlock);
  }

  // Construct ".endExpVert" block
  {
    m_builder->SetInsertPoint(endExpVertBlock);

    m_builder->CreateRetVoid();
  }
}

// =====================================================================================================================
// Extracts merged group/wave info and initializes part of NGG calculation factors.
//
// NOTE: This function must be invoked by the entry block of NGG shader module.
//
// @param mergedGroupInfo : Merged group info
// @param mergedWaveInfo : Merged wave info
void NggPrimShader::initWaveThreadInfo(Value *mergedGroupInfo, Value *mergedWaveInfo) {
  const unsigned waveSize = m_pipelineState->getShaderWaveSize(ShaderStageGeometry);
  assert(waveSize == 32 || waveSize == 64);

  m_builder->CreateIntrinsic(Intrinsic::amdgcn_init_exec, {}, m_builder->getInt64(-1));

  auto threadIdInWave =
      m_builder->CreateIntrinsic(Intrinsic::amdgcn_mbcnt_lo, {}, {m_builder->getInt32(-1), m_builder->getInt32(0)});

  if (waveSize == 64) {
    threadIdInWave =
        m_builder->CreateIntrinsic(Intrinsic::amdgcn_mbcnt_hi, {}, {m_builder->getInt32(-1), threadIdInWave});
  }

  auto primCountInSubgroup =
      m_builder->CreateIntrinsic(Intrinsic::amdgcn_ubfe, m_builder->getInt32Ty(),
                                 {mergedGroupInfo, m_builder->getInt32(22), m_builder->getInt32(9)});

  auto vertCountInSubgroup =
      m_builder->CreateIntrinsic(Intrinsic::amdgcn_ubfe, m_builder->getInt32Ty(),
                                 {mergedGroupInfo, m_builder->getInt32(12), m_builder->getInt32(9)});

  auto vertCountInWave = m_builder->CreateIntrinsic(Intrinsic::amdgcn_ubfe, m_builder->getInt32Ty(),
                                                    {mergedWaveInfo, m_builder->getInt32(0), m_builder->getInt32(8)});

  auto primCountInWave = m_builder->CreateIntrinsic(Intrinsic::amdgcn_ubfe, m_builder->getInt32Ty(),
                                                    {mergedWaveInfo, m_builder->getInt32(8), m_builder->getInt32(8)});

  auto waveIdInSubgroup = m_builder->CreateIntrinsic(Intrinsic::amdgcn_ubfe, m_builder->getInt32Ty(),
                                                     {mergedWaveInfo, m_builder->getInt32(24), m_builder->getInt32(4)});

  auto threadIdInSubgroup = m_builder->CreateMul(waveIdInSubgroup, m_builder->getInt32(waveSize));
  threadIdInSubgroup = m_builder->CreateAdd(threadIdInSubgroup, threadIdInWave);

  primCountInSubgroup->setName("primCountInSubgroup");
  vertCountInSubgroup->setName("vertCountInSubgroup");
  primCountInWave->setName("primCountInWave");
  vertCountInWave->setName("vertCountInWave");
  threadIdInWave->setName("threadIdInWave");
  threadIdInSubgroup->setName("threadIdInSubgroup");
  waveIdInSubgroup->setName("waveIdInSubgroup");

  // Record wave/thread info
  m_nggFactor.primCountInSubgroup = primCountInSubgroup;
  m_nggFactor.vertCountInSubgroup = vertCountInSubgroup;
  m_nggFactor.primCountInWave = primCountInWave;
  m_nggFactor.vertCountInWave = vertCountInWave;
  m_nggFactor.threadIdInWave = threadIdInWave;
  m_nggFactor.threadIdInSubgroup = threadIdInSubgroup;
  m_nggFactor.waveIdInSubgroup = waveIdInSubgroup;

  m_nggFactor.mergedGroupInfo = mergedGroupInfo;
}

// =====================================================================================================================
// Does various culling for NGG primitive shader.
//
// @param module : LLVM module
// @param vertexId0: ID of vertex0 (forming this triangle)
// @param vertexId1: ID of vertex1 (forming this triangle)
// @param vertexId2: ID of vertex2 (forming this triangle)
Value *NggPrimShader::doCulling(Module *module, Value *vertexId0, Value *vertexId1, Value *vertexId2) {
  // Skip following culling if it is not requested
  if (!enableCulling())
    return m_builder->getFalse();

  Value *cullFlag = m_builder->getFalse();

  Value *vertex0 = fetchVertexPositionData(vertexId0);
  Value *vertex1 = fetchVertexPositionData(vertexId1);
  Value *vertex2 = fetchVertexPositionData(vertexId2);

  // Handle backface culling
  if (m_nggControl->enableBackfaceCulling)
    cullFlag = doBackfaceCulling(module, cullFlag, vertex0, vertex1, vertex2);

  // Handle frustum culling
  if (m_nggControl->enableFrustumCulling)
    cullFlag = doFrustumCulling(module, cullFlag, vertex0, vertex1, vertex2);

  // Handle box filter culling
  if (m_nggControl->enableBoxFilterCulling)
    cullFlag = doBoxFilterCulling(module, cullFlag, vertex0, vertex1, vertex2);

  // Handle sphere culling
  if (m_nggControl->enableSphereCulling)
    cullFlag = doSphereCulling(module, cullFlag, vertex0, vertex1, vertex2);

  // Handle small primitive filter culling
  if (m_nggControl->enableSmallPrimFilter)
    cullFlag = doSmallPrimFilterCulling(module, cullFlag, vertex0, vertex1, vertex2);

  // Handle cull distance culling
  if (m_nggControl->enableCullDistanceCulling) {
    Value *signMask0 = fetchCullDistanceSignMask(vertexId0);
    Value *signMask1 = fetchCullDistanceSignMask(vertexId1);
    Value *signMask2 = fetchCullDistanceSignMask(vertexId2);
    cullFlag = doCullDistanceCulling(module, cullFlag, signMask0, signMask1, signMask2);
  }

  return cullFlag;
}

// =====================================================================================================================
// Requests that parameter cache space be allocated (send the message GS_ALLOC_REQ).
void NggPrimShader::doParamCacheAllocRequest() {
  // M0[10:0] = vertCntInSubgroup, M0[22:12] = primCntInSubgroup
  Value *m0 = m_builder->CreateShl(m_nggFactor.primCountInSubgroup, 12);
  m0 = m_builder->CreateOr(m0, m_nggFactor.vertCountInSubgroup);

  m_builder->CreateIntrinsic(Intrinsic::amdgcn_s_sendmsg, {}, {m_builder->getInt32(GsAllocReq), m0});
}

// =====================================================================================================================
// Does primitive export in NGG primitive shader (GS is not present).
//
// @param cullFlag : Cull flag indicating whether this primitive has been culled (could be null)
void NggPrimShader::doPrimitiveExportWithoutGs(Value *cullFlag) {
  Value *primData = nullptr;

  // Primitive data layout [31:0]
  //   [31]    = null primitive flag
  //   [28:20] = vertexId2 (in bytes)
  //   [18:10] = vertexId1 (in bytes)
  //   [8:0]   = vertexId0 (in bytes)

  if (m_nggControl->passthroughMode) {
    // Pass-through mode (primitive data has been constructed)
    primData = m_nggFactor.esGsOffsets01;
  } else {
    // Non pass-through mode (primitive data has to be constructed)
    auto esGsOffset0 = m_builder->CreateIntrinsic(Intrinsic::amdgcn_ubfe, m_builder->getInt32Ty(),
                                                  {
                                                      m_nggFactor.esGsOffsets01,
                                                      m_builder->getInt32(0),
                                                      m_builder->getInt32(16),
                                                  });
    Value *vertexId0 = m_builder->CreateLShr(esGsOffset0, 2);

    auto esGsOffset1 = m_builder->CreateIntrinsic(Intrinsic::amdgcn_ubfe, m_builder->getInt32Ty(),
                                                  {
                                                      m_nggFactor.esGsOffsets01,
                                                      m_builder->getInt32(16),
                                                      m_builder->getInt32(16),
                                                  });
    Value *vertexId1 = m_builder->CreateLShr(esGsOffset1, 2);

    auto esGsOffset2 = m_builder->CreateIntrinsic(Intrinsic::amdgcn_ubfe, m_builder->getInt32Ty(),
                                                  {
                                                      m_nggFactor.esGsOffsets23,
                                                      m_builder->getInt32(0),
                                                      m_builder->getInt32(16),
                                                  });
    Value *vertexId2 = m_builder->CreateLShr(esGsOffset2, 2);

    // NOTE: If the current vertex count in sub-group is less than the original value, then there must be
    // vertex culling. When vertex culling occurs, the vertex IDs should be fetched from LDS (compacted).
    auto vertCountInSubgroup = m_builder->CreateIntrinsic(Intrinsic::amdgcn_ubfe, m_builder->getInt32Ty(),
                                                          {
                                                              m_nggFactor.mergedGroupInfo,
                                                              m_builder->getInt32(12),
                                                              m_builder->getInt32(9),
                                                          });
    auto vertCulled = m_builder->CreateICmpULT(m_nggFactor.vertCountInSubgroup, vertCountInSubgroup);

    auto expPrimBlock = m_builder->GetInsertBlock();

    auto readCompactIdBlock = createBlock(expPrimBlock->getParent(), "readCompactId");
    readCompactIdBlock->moveAfter(expPrimBlock);

    auto expPrimContBlock = createBlock(expPrimBlock->getParent(), "expPrimCont");
    expPrimContBlock->moveAfter(readCompactIdBlock);

    m_builder->CreateCondBr(vertCulled, readCompactIdBlock, expPrimContBlock);

    // Construct ".readCompactId" block
    Value *compactVertexId0 = nullptr;
    Value *compactVertexId1 = nullptr;
    Value *compactVertexId2 = nullptr;
    {
      m_builder->SetInsertPoint(readCompactIdBlock);

      compactVertexId0 = readPerThreadDataFromLds(m_builder->getInt8Ty(), vertexId0, LdsRegionVertThreadIdMap);
      compactVertexId0 = m_builder->CreateZExt(compactVertexId0, m_builder->getInt32Ty());

      compactVertexId1 = readPerThreadDataFromLds(m_builder->getInt8Ty(), vertexId1, LdsRegionVertThreadIdMap);
      compactVertexId1 = m_builder->CreateZExt(compactVertexId1, m_builder->getInt32Ty());

      compactVertexId2 = readPerThreadDataFromLds(m_builder->getInt8Ty(), vertexId2, LdsRegionVertThreadIdMap);
      compactVertexId2 = m_builder->CreateZExt(compactVertexId2, m_builder->getInt32Ty());

      m_builder->CreateBr(expPrimContBlock);
    }

    // Construct part of ".expPrimCont" block (phi nodes)
    {
      m_builder->SetInsertPoint(expPrimContBlock);

      auto vertexId0Phi = m_builder->CreatePHI(m_builder->getInt32Ty(), 2);
      vertexId0Phi->addIncoming(compactVertexId0, readCompactIdBlock);
      vertexId0Phi->addIncoming(vertexId0, expPrimBlock);

      auto vertexId1Phi = m_builder->CreatePHI(m_builder->getInt32Ty(), 2);
      vertexId1Phi->addIncoming(compactVertexId1, readCompactIdBlock);
      vertexId1Phi->addIncoming(vertexId1, expPrimBlock);

      auto vertexId2Phi = m_builder->CreatePHI(m_builder->getInt32Ty(), 2);
      vertexId2Phi->addIncoming(compactVertexId2, readCompactIdBlock);
      vertexId2Phi->addIncoming(vertexId2, expPrimBlock);

      vertexId0 = vertexId0Phi;
      vertexId1 = vertexId1Phi;
      vertexId2 = vertexId2Phi;
    }

    primData = m_builder->CreateShl(vertexId2, 10);
    primData = m_builder->CreateOr(primData, vertexId1);

    primData = m_builder->CreateShl(primData, 10);
    primData = m_builder->CreateOr(primData, vertexId0);

    assert(cullFlag); // Must not be null
    const auto nullPrimVal = m_builder->getInt32(NullPrim);
    primData = m_builder->CreateSelect(cullFlag, nullPrimVal, primData);
  }

  auto undef = UndefValue::get(m_builder->getInt32Ty());

  m_builder->CreateIntrinsic(Intrinsic::amdgcn_exp, m_builder->getInt32Ty(),
                             {
                                 m_builder->getInt32(EXP_TARGET_PRIM), // tgt
                                 m_builder->getInt32(0x1),             // en
                                 // src0 ~ src3
                                 primData, undef, undef, undef,
                                 m_builder->getTrue(),  // done, must be set
                                 m_builder->getFalse(), // vm
                             });
}

// =====================================================================================================================
// Does primitive export in NGG primitive shader (GS is present).
//
// @param vertexId : The ID of starting vertex (IDs of vertices forming a GS primitive must be consecutive)
void NggPrimShader::doPrimitiveExportWithGs(Value *vertexId) {
  assert(m_hasGs);

  //
  // The processing is something like this:
  //
  //   primData = Read primitive data from LDS
  //   if (valid primitive) {
  //     if (points)
  //       primData = vertexId
  //     else if (line_strip) {
  //       primData = ((vertexId + 1) << 10) | vertexId
  //     } else if (triangle_strip) {
  //       winding = primData != 0
  //       primData = winding ? (((vertexId + 1) << 20) | ((vertexId + 2) << 10) | vertexId)
  //                          : (((vertexId + 2) << 20) | ((vertexId + 1) << 10) | vertexId)
  //     }
  //   }
  //   Export primitive data
  //
  //
  // Primitive data layout [31:0]
  //   [31]    = null primitive flag
  //   [28:20] = vertexId2 (in bytes)
  //   [18:10] = vertexId1 (in bytes)
  //   [8:0]   = vertexId0 (in bytes)
  //
  Value *primData =
      readPerThreadDataFromLds(m_builder->getInt32Ty(), m_nggFactor.threadIdInSubgroup, LdsRegionOutPrimData);

  auto primValid = m_builder->CreateICmpNE(primData, m_builder->getInt32(NullPrim));

  const auto &geometryMode = m_pipelineState->getShaderModes()->getGeometryShaderMode();

  Value *newPrimData = nullptr;
  switch (geometryMode.outputPrimitive) {
  case OutputPrimitives::Points:
    newPrimData = vertexId;
    break;
  case OutputPrimitives::LineStrip: {
    Value *vertexId0 = vertexId;
    Value *vertexId1 = m_builder->CreateAdd(vertexId, m_builder->getInt32(1));
    newPrimData = m_builder->CreateOr(m_builder->CreateShl(vertexId1, 10), vertexId0);
    break;
  }
  case OutputPrimitives::TriangleStrip: {
    Value *winding = m_builder->CreateICmpNE(primData, m_builder->getInt32(0));
    Value *vertexId0 = vertexId;
    Value *vertexId1 = m_builder->CreateAdd(vertexId, m_builder->getInt32(1));
    Value *vertexId2 = m_builder->CreateAdd(vertexId, m_builder->getInt32(2));
    auto newPrimDataNoWinding = m_builder->CreateOr(
        m_builder->CreateShl(m_builder->CreateOr(m_builder->CreateShl(vertexId2, 10), vertexId1), 10), vertexId0);
    auto newPrimDataWinding = m_builder->CreateOr(
        m_builder->CreateShl(m_builder->CreateOr(m_builder->CreateShl(vertexId1, 10), vertexId2), 10), vertexId0);
    newPrimData = m_builder->CreateSelect(winding, newPrimDataWinding, newPrimDataNoWinding);
    break;
  }
  default:
    llvm_unreachable("Unexpected output primitive type!");
    break;
  }

  primData = m_builder->CreateSelect(primValid, newPrimData, primData);

  auto pUndef = UndefValue::get(m_builder->getInt32Ty());

  m_builder->CreateIntrinsic(Intrinsic::amdgcn_exp, m_builder->getInt32Ty(),
                             {
                                 m_builder->getInt32(EXP_TARGET_PRIM), // tgt
                                 m_builder->getInt32(0x1),             // en
                                 primData, pUndef, pUndef, pUndef,     // src0 ~ src3
                                 m_builder->getTrue(),                 // done, must be set
                                 m_builder->getFalse(),                // vm
                             });
}

// =====================================================================================================================
// Early exit NGG primitive shader when we detect that the entire sub-group is fully culled, doing dummy
// primitive/vertex export if necessary.
//
// @param fullyCulledThreadCount : Thread count left when the entire sub-group is fully culled
// @param expPosCount : Position export count
void NggPrimShader::doEarlyExit(unsigned fullyCulledThreadCount, unsigned expPosCount) {
  if (fullyCulledThreadCount > 0) {
    assert(fullyCulledThreadCount == 1); // Currently, if workarounded, this is set to 1

    auto earlyExitBlock = m_builder->GetInsertBlock();

    auto dummyExpBlock = createBlock(earlyExitBlock->getParent(), ".dummyExp");
    dummyExpBlock->moveAfter(earlyExitBlock);

    auto endDummyExpBlock = createBlock(earlyExitBlock->getParent(), ".endDummyExp");
    endDummyExpBlock->moveAfter(dummyExpBlock);

    // Continue to construct ".earlyExit" block
    {
      auto firstThreadInSubgroup = m_builder->CreateICmpEQ(m_nggFactor.threadIdInSubgroup, m_builder->getInt32(0));
      m_builder->CreateCondBr(firstThreadInSubgroup, dummyExpBlock, endDummyExpBlock);
    }

    // Construct ".dummyExp" block
    {
      m_builder->SetInsertPoint(dummyExpBlock);

      auto undef = UndefValue::get(m_builder->getInt32Ty());

      m_builder->CreateIntrinsic(Intrinsic::amdgcn_exp, m_builder->getInt32Ty(),
                                 {
                                     m_builder->getInt32(EXP_TARGET_PRIM), // tgt
                                     m_builder->getInt32(0x1),             // en
                                     // src0 ~ src3
                                     m_builder->getInt32(0), undef, undef, undef,
                                     m_builder->getTrue(), // done
                                     m_builder->getFalse() // vm
                                 });

      undef = UndefValue::get(m_builder->getFloatTy());

      for (unsigned i = 0; i < expPosCount; ++i) {
        m_builder->CreateIntrinsic(Intrinsic::amdgcn_exp, m_builder->getFloatTy(),
                                   {
                                       m_builder->getInt32(EXP_TARGET_POS_0 + i), // tgt
                                       m_builder->getInt32(0x0),                  // en
                                       // src0 ~ src3
                                       undef, undef, undef, undef,
                                       m_builder->getInt1(i == expPosCount - 1), // done
                                       m_builder->getFalse()                     // vm
                                   });
      }

      m_builder->CreateBr(endDummyExpBlock);
    }

    // Construct ".endDummyExp" block
    {
      m_builder->SetInsertPoint(endDummyExpBlock);
      m_builder->CreateRetVoid();
    }
  } else
    m_builder->CreateRetVoid();
}

// =====================================================================================================================
// Runs ES or ES variant (to get exported data).
//
// NOTE: The ES variant is derived from original ES main function with some additional special handling added to the
// function body and also mutates its return type.
//
// @param module : LLVM module
// @param entryName : ES entry name
// @param sysValueStart : Start of system value
// @param sysValueFromLds : Whether some system values are loaded from LDS (for vertex compaction)
// @param [out] expDataSet : Set of exported data (could be null)
// @param insertAtEnd : Where to insert instructions
void NggPrimShader::runEsOrEsVariant(Module *module, StringRef entryName, Argument *sysValueStart, bool sysValueFromLds,
                                     std::vector<ExpData> *expDataSet, BasicBlock *insertAtEnd) {
  const bool hasTs = (m_hasTcs || m_hasTes);
  if (((hasTs && m_hasTes) || (!hasTs && m_hasVs)) == false) {
    // No TES (tessellation is enabled) or VS (tessellation is disabled), don't have to run
    return;
  }

  const bool runEsVariant = (entryName != lgcName::NggEsEntryPoint);

  Function *esEntry = nullptr;
  if (runEsVariant) {
    assert(expDataSet);
    esEntry = mutateEsToVariant(module, entryName, *expDataSet); // Mutate ES to variant

    if (!esEntry) {
      // ES variant is NULL, don't have to run
      return;
    }
  } else {
    esEntry = module->getFunction(lgcName::NggEsEntryPoint);
    assert(esEntry);
  }

  // Call ES entry
  Argument *arg = sysValueStart;

  Value *esGsOffset = nullptr;
  if (m_hasGs) {
    auto &calcFactor = m_pipelineState->getShaderResourceUsage(ShaderStageGeometry)->inOutUsage.gs.calcFactor;
    unsigned waveSize = m_pipelineState->getShaderWaveSize(ShaderStageGeometry);
    unsigned esGsBytesPerWave = waveSize * 4 * calcFactor.esGsRingItemSize;
    esGsOffset = m_builder->CreateMul(m_nggFactor.waveIdInSubgroup, m_builder->getInt32(esGsBytesPerWave));
  }

  Value *offChipLdsBase = (arg + EsGsSysValueOffChipLdsBase);
  Value *isOffChip = UndefValue::get(m_builder->getInt32Ty()); // NOTE: This flag is unused.

  arg += EsGsSpecialSysValueCount;

  Value *userData = arg++;

  // Initialize those system values to undefined ones
  Value *tessCoordX = UndefValue::get(m_builder->getFloatTy());
  Value *tessCoordY = UndefValue::get(m_builder->getFloatTy());
  Value *relPatchId = UndefValue::get(m_builder->getInt32Ty());
  Value *patchId = UndefValue::get(m_builder->getInt32Ty());

  Value *vertexId = UndefValue::get(m_builder->getInt32Ty());
  Value *relVertexId = UndefValue::get(m_builder->getInt32Ty());
  Value *vsPrimitiveId = UndefValue::get(m_builder->getInt32Ty());
  Value *instanceId = UndefValue::get(m_builder->getInt32Ty());

  if (sysValueFromLds) {
    // NOTE: For vertex compaction, system values are from LDS compaction data region rather than from VGPRs.
    assert(m_nggControl->compactMode == NggCompactVertices);

    const auto resUsage = m_pipelineState->getShaderResourceUsage(hasTs ? ShaderStageTessEval : ShaderStageVertex);

    if (hasTs) {
      if (resUsage->builtInUsage.tes.tessCoord) {
        tessCoordX = readPerThreadDataFromLds(m_builder->getFloatTy(), m_nggFactor.threadIdInSubgroup,
                                              LdsRegionCompactTessCoordX);

        tessCoordY = readPerThreadDataFromLds(m_builder->getFloatTy(), m_nggFactor.threadIdInSubgroup,
                                              LdsRegionCompactTessCoordY);
      }

      relPatchId =
          readPerThreadDataFromLds(m_builder->getInt32Ty(), m_nggFactor.threadIdInSubgroup, LdsRegionCompactRelPatchId);

      if (resUsage->builtInUsage.tes.primitiveId) {
        patchId =
            readPerThreadDataFromLds(m_builder->getInt32Ty(), m_nggFactor.threadIdInSubgroup, LdsRegionCompactPatchId);
      }
    } else {
      if (resUsage->builtInUsage.vs.vertexIndex) {
        vertexId =
            readPerThreadDataFromLds(m_builder->getInt32Ty(), m_nggFactor.threadIdInSubgroup, LdsRegionCompactVertexId);
      }

      // NOTE: Relative vertex ID Will not be used when VS is merged to GS.

      if (resUsage->builtInUsage.vs.primitiveId) {
        vsPrimitiveId =
            readPerThreadDataFromLds(m_builder->getInt32Ty(), m_nggFactor.threadIdInSubgroup, LdsRegionCompactPrimId);
      }

      if (resUsage->builtInUsage.vs.instanceIndex) {
        instanceId = readPerThreadDataFromLds(m_builder->getInt32Ty(), m_nggFactor.threadIdInSubgroup,
                                              LdsRegionCompactInstanceId);
      }
    }
  } else {
    tessCoordX = (arg + 5);
    tessCoordY = (arg + 6);
    relPatchId = (arg + 7);
    patchId = (arg + 8);

    vertexId = (arg + 5);
    relVertexId = (arg + 6);
    // NOTE: VS primitive ID for NGG is specially obtained, not simply from system VGPR.
    if (m_nggFactor.primitiveId)
      vsPrimitiveId = m_nggFactor.primitiveId;
    instanceId = (arg + 8);
  }

  std::vector<Value *> args;

  auto intfData = m_pipelineState->getShaderInterfaceData(hasTs ? ShaderStageTessEval : ShaderStageVertex);
  const unsigned userDataCount = intfData->userDataCount;

  unsigned userDataIdx = 0;

  auto esArgBegin = esEntry->arg_begin();
  const unsigned esArgCount = esEntry->arg_size();
  (void(esArgCount)); // unused

  // Set up user data SGPRs
  while (userDataIdx < userDataCount) {
    assert(args.size() < esArgCount);

    auto esArg = (esArgBegin + args.size());
    assert(esArg->hasAttribute(Attribute::InReg));

    auto esArgTy = esArg->getType();
    if (esArgTy->isVectorTy()) {
      assert(cast<VectorType>(esArgTy)->getElementType()->isIntegerTy());

      const unsigned userDataSize = cast<VectorType>(esArgTy)->getNumElements();

      std::vector<int> shuffleMask;
      for (unsigned i = 0; i < userDataSize; ++i)
        shuffleMask.push_back(userDataIdx + i);

      userDataIdx += userDataSize;

      auto esUserData = m_builder->CreateShuffleVector(userData, userData, shuffleMask);
      args.push_back(esUserData);
    } else {
      assert(esArgTy->isIntegerTy());

      auto esUserData = m_builder->CreateExtractElement(userData, userDataIdx);
      args.push_back(esUserData);
      ++userDataIdx;
    }
  }

  if (hasTs) {
    // Set up system value SGPRs
    if (m_pipelineState->isTessOffChip()) {
      args.push_back(m_hasGs ? offChipLdsBase : isOffChip);
      args.push_back(m_hasGs ? isOffChip : offChipLdsBase);
    }

    if (m_hasGs)
      args.push_back(esGsOffset);

    // Set up system value VGPRs
    args.push_back(tessCoordX);
    args.push_back(tessCoordY);
    args.push_back(relPatchId);
    args.push_back(patchId);
  } else {
    // Set up system value SGPRs
    if (m_hasGs)
      args.push_back(esGsOffset);

    // Set up system value VGPRs
    args.push_back(vertexId);
    args.push_back(relVertexId);
    args.push_back(vsPrimitiveId);
    args.push_back(instanceId);
  }

  // If the ES is the API VS, and it is a fetchless VS, then we need to add args for the vertex fetches.
  // Also set the name of each vertex fetch prim shader arg while we're here.
  if (!hasTs) {
    unsigned vertexFetchCount = m_pipelineState->getPalMetadata()->getVertexFetchCount();
    if (vertexFetchCount != 0) {
      // The final vertexFetchCount args of the prim shader and of ES (API VS) are the vertex fetches.
      Function *primShader = insertAtEnd->getParent();
      unsigned primArgSize = primShader->arg_size();
      Function *esEntry = module->getFunction(lgcName::NggEsEntryPoint);
      unsigned esArgSize = esEntry->arg_size();
      for (unsigned idx = 0; idx != vertexFetchCount; ++idx) {
        Argument *arg = primShader->getArg(primArgSize - vertexFetchCount + idx);
        arg->setName(esEntry->getArg(esArgSize - vertexFetchCount + idx)->getName());
        args.push_back(arg);
      }
    }
  }

  assert(args.size() == esArgCount); // Must have visit all arguments of ES entry point

  if (runEsVariant) {
    auto expData = emitCall(entryName, esEntry->getReturnType(), args, {}, insertAtEnd);

    // Re-construct exported data from the return value
    auto expDataTy = expData->getType();
    assert(expDataTy->isArrayTy());

    const unsigned expCount = expDataTy->getArrayNumElements();
    for (unsigned i = 0; i < expCount; ++i) {
      Value *expValue = m_builder->CreateExtractValue(expData, i);
      (*expDataSet)[i].expValue = expValue;
    }
  } else {
    emitCall(entryName, esEntry->getReturnType(), args, {}, insertAtEnd);
  }
}

// =====================================================================================================================
// Mutates the entry-point (".main") of ES to its variant (".variant").
//
// NOTE: Initially, the return type of ES entry-point is void. After this mutation, position and parameter exporting
// are both removed. Instead, the exported values are returned via either a new entry-point (combined) or two new
// entry-points (separate). Return types is something like this:
//   .variant:       [ POS0: <4 x float>, POS1: <4 x float>, ..., PARAM0: <4 x float>, PARAM1: <4 x float>, ... ]
//   .variant.pos:   [ POS0: <4 x float>, POS1: <4 x float>, ... ]
//   .variant.param: [ PARAM0: <4 x float>, PARAM1: <4 x float>, ... ]
//
// @param module : LLVM module
// @param entryName : ES entry name
// @param [out] expDataSet : Set of exported data
Function *NggPrimShader::mutateEsToVariant(Module *module, StringRef entryName, std::vector<ExpData> &expDataSet) {
  assert(m_hasGs == false); // GS must not be present
  assert(expDataSet.empty());

  const auto esEntryPoint = module->getFunction(lgcName::NggEsEntryPoint);
  assert(esEntryPoint);

  const bool doExp = (entryName == lgcName::NggEsEntryVariant);
  const bool doPosExp = (entryName == lgcName::NggEsEntryVariantPos);
  const bool doParamExp = (entryName == lgcName::NggEsEntryVariantParam);

  // Calculate export count
  unsigned expCount = 0;

  for (auto &func : module->functions()) {
    if (func.isIntrinsic() && func.getIntrinsicID() == Intrinsic::amdgcn_exp) {
      for (auto user : func.users()) {
        CallInst *const call = dyn_cast<CallInst>(user);
        assert(call);

        if (call->getParent()->getParent() != esEntryPoint) {
          // Export call doesn't belong to ES, skip
          continue;
        }

        uint8_t expTarget = cast<ConstantInt>(call->getArgOperand(0))->getZExtValue();

        bool expPos = (expTarget >= EXP_TARGET_POS_0 && expTarget <= EXP_TARGET_POS_4);
        bool expParam = (expTarget >= EXP_TARGET_PARAM_0 && expTarget <= EXP_TARGET_PARAM_31);

        if ((doExp && (expPos || expParam)) || (doPosExp && expPos) || (doParamExp && expParam))
          ++expCount;
      }
    }
  }

  if (expCount == 0) {
    // If the export count is zero, return NULL
    return nullptr;
  }

  // Clone new entry-point
  auto expDataTy = ArrayType::get(FixedVectorType::get(Type::getFloatTy(*m_context), 4), expCount);
  Value *expData = UndefValue::get(expDataTy);

  auto esEntryVariantTy = FunctionType::get(expDataTy, esEntryPoint->getFunctionType()->params(), false);
  auto esEntryVariant = Function::Create(esEntryVariantTy, esEntryPoint->getLinkage(), "", module);
  esEntryVariant->copyAttributesFrom(esEntryPoint);

  ValueToValueMapTy valueMap;

  Argument *variantArg = esEntryVariant->arg_begin();
  for (Argument &arg : esEntryPoint->args())
    valueMap[&arg] = variantArg++;

  SmallVector<ReturnInst *, 8> retInsts;
  CloneFunctionInto(esEntryVariant, esEntryPoint, valueMap, false, retInsts);

  esEntryVariant->setName(entryName);

  auto savedInsertPos = m_builder->saveIP();

  // Find the return block and remove old return instruction
  BasicBlock *retBlock = nullptr;
  for (BasicBlock &block : *esEntryVariant) {
    auto retInst = dyn_cast<ReturnInst>(block.getTerminator());
    if (retInst) {
      retInst->dropAllReferences();
      retInst->eraseFromParent();

      retBlock = &block;
      break;
    }
  }

  m_builder->SetInsertPoint(retBlock);

  // Get exported data
  std::vector<Instruction *> expCalls;

  unsigned lastExport = InvalidValue; // Record last position export that needs "done" flag
  for (auto &func : module->functions()) {
    if (func.isIntrinsic() && func.getIntrinsicID() == Intrinsic::amdgcn_exp) {
      for (auto user : func.users()) {
        CallInst *const call = dyn_cast<CallInst>(user);
        assert(call);

        if (call->getParent()->getParent() != esEntryVariant) {
          // Export call doesn't belong to ES variant, skip
          continue;
        }

        assert(call->getParent() == retBlock); // Must in return block

        uint8_t expTarget = cast<ConstantInt>(call->getArgOperand(0))->getZExtValue();

        bool expPos = (expTarget >= EXP_TARGET_POS_0 && expTarget <= EXP_TARGET_POS_4);
        bool expParam = (expTarget >= EXP_TARGET_PARAM_0 && expTarget <= EXP_TARGET_PARAM_31);

        if ((doExp && (expPos || expParam)) || (doPosExp && expPos) || (doParamExp && expParam)) {
          uint8_t channelMask = cast<ConstantInt>(call->getArgOperand(1))->getZExtValue();

          Value *expValues[4] = {};
          expValues[0] = call->getArgOperand(2);
          expValues[1] = call->getArgOperand(3);
          expValues[2] = call->getArgOperand(4);
          expValues[3] = call->getArgOperand(5);

          if (func.getName().endswith(".i32")) {
            expValues[0] = m_builder->CreateBitCast(expValues[0], m_builder->getFloatTy());
            expValues[1] = m_builder->CreateBitCast(expValues[1], m_builder->getFloatTy());
            expValues[2] = m_builder->CreateBitCast(expValues[2], m_builder->getFloatTy());
            expValues[3] = m_builder->CreateBitCast(expValues[3], m_builder->getFloatTy());
          }

          Value *expValue = UndefValue::get(FixedVectorType::get(Type::getFloatTy(*m_context), 4));
          for (unsigned i = 0; i < 4; ++i)
            expValue = m_builder->CreateInsertElement(expValue, expValues[i], i);

          if (expPos) {
            // Last position export that needs "done" flag
            lastExport = expDataSet.size();
          }

          ExpData expData = {expTarget, channelMask, false, expValue};
          expDataSet.push_back(expData);
        }

        expCalls.push_back(call);
      }
    }
  }
  assert(expDataSet.size() == expCount);

  // Set "done" flag for last position export
  if (lastExport != InvalidValue)
    expDataSet[lastExport].doneFlag = true;

  // Construct exported data
  unsigned i = 0;
  for (auto &expDataElement : expDataSet) {
    expData = m_builder->CreateInsertValue(expData, expDataElement.expValue, i++);
    expDataElement.expValue = nullptr;
  }

  // Insert new "return" instruction
  m_builder->CreateRet(expData);

  // Clear export calls
  for (auto expCall : expCalls) {
    expCall->dropAllReferences();
    expCall->eraseFromParent();
  }

  m_builder->restoreIP(savedInsertPos);

  return esEntryVariant;
}

// =====================================================================================================================
// Runs GS.
//
// @param module : LLVM module
// @param sysValueStart : Start of system value
void NggPrimShader::runGs(Module *module, Argument *sysValueStart) {
  assert(m_hasGs); // GS must be present

  Function *gsEntry = mutateGs(module);

  // Call GS entry
  Argument *arg = sysValueStart;

  Value *gsVsOffset = UndefValue::get(m_builder->getInt32Ty()); // NOTE: For NGG, GS-VS offset is unused

  // NOTE: This argument is expected to be GS wave ID, not wave ID in sub-group, for normal ES-GS merged shader.
  // However, in NGG mode, GS wave ID, sent to GS_EMIT and GS_CUT messages, is no longer required because of NGG
  // handling of such messages. Instead, wave ID in sub-group is required as the substitue.
  auto waveId = m_nggFactor.waveIdInSubgroup;

  arg += EsGsSpecialSysValueCount;

  Value *userData = arg++;

  Value *esGsOffsets01 = arg;
  Value *esGsOffsets23 = (arg + 1);
  Value *gsPrimitiveId = (arg + 2);
  Value *invocationId = (arg + 3);
  Value *esGsOffsets45 = (arg + 4);

  // NOTE: For NGG, GS invocation ID is stored in lowest 8 bits ([7:0]) and other higher bits are used for other
  // purposes according to GE-SPI interface.
  invocationId = m_builder->CreateAnd(invocationId, m_builder->getInt32(0xFF));

  auto esGsOffset0 = m_builder->CreateIntrinsic(Intrinsic::amdgcn_ubfe, m_builder->getInt32Ty(),
                                                {esGsOffsets01, m_builder->getInt32(0), m_builder->getInt32(16)});

  auto esGsOffset1 = m_builder->CreateIntrinsic(Intrinsic::amdgcn_ubfe, m_builder->getInt32Ty(),
                                                {esGsOffsets01, m_builder->getInt32(16), m_builder->getInt32(16)});

  auto esGsOffset2 = m_builder->CreateIntrinsic(Intrinsic::amdgcn_ubfe, m_builder->getInt32Ty(),
                                                {esGsOffsets23, m_builder->getInt32(0), m_builder->getInt32(16)});

  auto esGsOffset3 = m_builder->CreateIntrinsic(Intrinsic::amdgcn_ubfe, m_builder->getInt32Ty(),
                                                {esGsOffsets23, m_builder->getInt32(16), m_builder->getInt32(16)});

  auto esGsOffset4 = m_builder->CreateIntrinsic(Intrinsic::amdgcn_ubfe, m_builder->getInt32Ty(),
                                                {esGsOffsets45, m_builder->getInt32(0), m_builder->getInt32(16)});

  auto esGsOffset5 = m_builder->CreateIntrinsic(Intrinsic::amdgcn_ubfe, m_builder->getInt32Ty(),
                                                {esGsOffsets45, m_builder->getInt32(16), m_builder->getInt32(16)});

  std::vector<Value *> args;

  auto intfData = m_pipelineState->getShaderInterfaceData(ShaderStageGeometry);
  const unsigned userDataCount = intfData->userDataCount;

  unsigned userDataIdx = 0;

  auto gsArgBegin = gsEntry->arg_begin();
  const unsigned gsArgCount = gsEntry->arg_size();
  (void(gsArgCount)); // unused

  // Set up user data SGPRs
  while (userDataIdx < userDataCount) {
    assert(args.size() < gsArgCount);

    auto gsArg = (gsArgBegin + args.size());
    assert(gsArg->hasAttribute(Attribute::InReg));

    auto gsArgTy = gsArg->getType();
    if (gsArgTy->isVectorTy()) {
      assert(cast<VectorType>(gsArgTy)->getElementType()->isIntegerTy());

      const unsigned userDataSize = cast<VectorType>(gsArgTy)->getNumElements();

      std::vector<int> shuffleMask;
      for (unsigned i = 0; i < userDataSize; ++i)
        shuffleMask.push_back(userDataIdx + i);

      userDataIdx += userDataSize;

      auto gsUserData = m_builder->CreateShuffleVector(userData, userData, shuffleMask);
      args.push_back(gsUserData);
    } else {
      assert(gsArgTy->isIntegerTy());

      auto gsUserData = m_builder->CreateExtractElement(userData, userDataIdx);
      args.push_back(gsUserData);
      ++userDataIdx;
    }
  }

  // Set up system value SGPRs
  args.push_back(gsVsOffset);
  args.push_back(waveId);

  // Set up system value VGPRs
  args.push_back(esGsOffset0);
  args.push_back(esGsOffset1);
  args.push_back(gsPrimitiveId);
  args.push_back(esGsOffset2);
  args.push_back(esGsOffset3);
  args.push_back(esGsOffset4);
  args.push_back(esGsOffset5);
  args.push_back(invocationId);

  assert(args.size() == gsArgCount); // Must have visit all arguments of ES entry point

  m_builder->CreateCall(gsEntry, args);
}

// =====================================================================================================================
// Mutates GS to handle exporting GS outputs to GS-VS ring, and the messages GS_EMIT/GS_CUT.
//
// @param module : LLVM module
Function *NggPrimShader::mutateGs(Module *module) {
  assert(m_hasGs); // GS must be present

  auto gsEntryPoint = module->getFunction(lgcName::NggGsEntryPoint);
  assert(gsEntryPoint);

  auto savedInsertPos = m_builder->saveIP();

  std::vector<Instruction *> removeCalls;

  m_builder->SetInsertPoint(&*gsEntryPoint->front().getFirstInsertionPt());

  // Initialize counters of GS emitted vertices and GS output vertices of current primitive
  Value *emitVertsPtrs[MaxGsStreams] = {};
  Value *outVertsPtrs[MaxGsStreams] = {};

  for (int i = 0; i < MaxGsStreams; ++i) {
    auto emitVertsPtr = m_builder->CreateAlloca(m_builder->getInt32Ty());
    m_builder->CreateStore(m_builder->getInt32(0), emitVertsPtr); // emitVerts = 0
    emitVertsPtrs[i] = emitVertsPtr;

    auto outVertsPtr = m_builder->CreateAlloca(m_builder->getInt32Ty());
    m_builder->CreateStore(m_builder->getInt32(0), outVertsPtr); // outVerts = 0
    outVertsPtrs[i] = outVertsPtr;
  }

  // Initialize thread ID in wave
  const unsigned waveSize = m_pipelineState->getShaderWaveSize(ShaderStageGeometry);
  assert(waveSize == 32 || waveSize == 64);

  auto threadIdInWave =
      m_builder->CreateIntrinsic(Intrinsic::amdgcn_mbcnt_lo, {}, {m_builder->getInt32(-1), m_builder->getInt32(0)});

  if (waveSize == 64) {
    threadIdInWave =
        m_builder->CreateIntrinsic(Intrinsic::amdgcn_mbcnt_hi, {}, {m_builder->getInt32(-1), threadIdInWave});
  }

  // Initialzie thread ID in subgroup
  auto &entryArgIdxs = m_pipelineState->getShaderInterfaceData(ShaderStageGeometry)->entryArgIdxs.gs;
  auto waveId = getFunctionArgument(gsEntryPoint, entryArgIdxs.waveId);

  auto threadIdInSubgroup = m_builder->CreateMul(waveId, m_builder->getInt32(waveSize));
  threadIdInSubgroup = m_builder->CreateAdd(threadIdInSubgroup, threadIdInWave);

  // Handle GS message and GS output export
  for (auto &func : module->functions()) {
    if (func.getName().startswith(lgcName::NggGsOutputExport)) {
      // Export GS outputs to GS-VS ring
      for (auto user : func.users()) {
        CallInst *const call = dyn_cast<CallInst>(user);
        assert(call);
        m_builder->SetInsertPoint(call);

        assert(call->getNumArgOperands() == 4);
        const unsigned location = cast<ConstantInt>(call->getOperand(0))->getZExtValue();
        const unsigned compIdx = cast<ConstantInt>(call->getOperand(1))->getZExtValue();
        const unsigned streamId = cast<ConstantInt>(call->getOperand(2))->getZExtValue();
        assert(streamId < MaxGsStreams);
        Value *output = call->getOperand(3);

        auto emitVerts = m_builder->CreateLoad(emitVertsPtrs[streamId]);
        exportGsOutput(output, location, compIdx, streamId, threadIdInSubgroup, emitVerts);

        removeCalls.push_back(call);
      }
    } else if (func.isIntrinsic() && func.getIntrinsicID() == Intrinsic::amdgcn_s_sendmsg) {
      // Handle GS message
      for (auto user : func.users()) {
        CallInst *const call = dyn_cast<CallInst>(user);
        assert(call);
        m_builder->SetInsertPoint(call);

        uint64_t message = cast<ConstantInt>(call->getArgOperand(0))->getZExtValue();
        if (message == GsEmitStreaM0 || message == GsEmitStreaM1 || message == GsEmitStreaM2 ||
            message == GsEmitStreaM3) {
          // Handle GS_EMIT, MSG[9:8] = STREAM_ID
          unsigned streamId = (message & GsEmitCutStreamIdMask) >> GsEmitCutStreamIdShift;
          assert(streamId < MaxGsStreams);
          processGsEmit(module, streamId, threadIdInSubgroup, emitVertsPtrs[streamId], outVertsPtrs[streamId]);
        } else if (message == GsCutStreaM0 || message == GsCutStreaM1 || message == GsCutStreaM2 ||
                   message == GsCutStreaM3) {
          // Handle GS_CUT, MSG[9:8] = STREAM_ID
          unsigned streamId = (message & GsEmitCutStreamIdMask) >> GsEmitCutStreamIdShift;
          assert(streamId < MaxGsStreams);
          processGsCut(module, streamId, outVertsPtrs[streamId]);
        } else if (message == GsDone) {
          // Handle GS_DONE, do nothing (just remove this call)
        } else {
          // Unexpected GS message
          llvm_unreachable("Unexpected GS message!");
        }

        removeCalls.push_back(call);
      }
    }
  }

  // Clear removed calls
  for (auto call : removeCalls) {
    call->dropAllReferences();
    call->eraseFromParent();
  }

  m_builder->restoreIP(savedInsertPos);

  return gsEntryPoint;
}

// =====================================================================================================================
// Runs copy shader.
//
// @param module : LLVM module
// @param vertCompacted : Whether vertex compaction is performed
void NggPrimShader::runCopyShader(Module *module, Value *vertCompacted) {
  assert(m_hasGs); // GS must be present

  //
  // The processing is something like this:
  //
  //   uncompactVertexId = Thread ID in subgroup
  //   if (vertCompacted)
  //     uncompactVertexId = Read uncompacted vertex ID from LDS
  //   Calculate vertex offset and run copy shader
  //
  auto expVertBlock = m_builder->GetInsertBlock();

  auto uncompactOutVertIdBlock = createBlock(expVertBlock->getParent(), ".uncompactOutVertId");
  uncompactOutVertIdBlock->moveAfter(expVertBlock);

  auto endUncompactOutVertIdBlock = createBlock(expVertBlock->getParent(), ".endUncompactOutVertId");
  endUncompactOutVertIdBlock->moveAfter(uncompactOutVertIdBlock);

  m_builder->CreateCondBr(vertCompacted, uncompactOutVertIdBlock, endUncompactOutVertIdBlock);

  // Construct ".uncompactOutVertId" block
  Value *uncompactVertexId = nullptr;
  {
    m_builder->SetInsertPoint(uncompactOutVertIdBlock);

    uncompactVertexId =
        readPerThreadDataFromLds(m_builder->getInt32Ty(), m_nggFactor.threadIdInSubgroup, LdsRegionOutVertThreadIdMap);

    m_builder->CreateBr(endUncompactOutVertIdBlock);
  }

  // Construct ".endUncompactOutVertId" block
  {
    m_builder->SetInsertPoint(endUncompactOutVertIdBlock);

    auto uncompactVertexIdPhi = m_builder->CreatePHI(m_builder->getInt32Ty(), 2);
    uncompactVertexIdPhi->addIncoming(uncompactVertexId, uncompactOutVertIdBlock);
    uncompactVertexIdPhi->addIncoming(m_nggFactor.threadIdInSubgroup, expVertBlock);

    const auto rasterStream = m_pipelineState->getShaderResourceUsage(ShaderStageGeometry)->inOutUsage.gs.rasterStream;
    auto vertexOffset = calcVertexItemOffset(rasterStream, uncompactVertexIdPhi);

    auto copyShaderEntry = mutateCopyShader(module);

    // Run copy shader
    std::vector<Value *> args;

    static const unsigned CopyShaderSysValueCount = 11; // Fixed layout: 10 SGPRs, 1 VGPR
    for (unsigned i = 0; i < CopyShaderSysValueCount; ++i) {
      if (i == CopyShaderUserSgprIdxVertexOffset)
        args.push_back(vertexOffset);
      else {
        // All SGPRs are not used
        args.push_back(UndefValue::get(getFunctionArgument(copyShaderEntry, i)->getType()));
      }
    }

    m_builder->CreateCall(copyShaderEntry, args);
  }
}

// =====================================================================================================================
// Mutates copy shader to handle the importing GS outputs from GS-VS ring.
//
// @param module : LLVM module
Function *NggPrimShader::mutateCopyShader(Module *pModule) {
  auto copyShaderEntryPoint = pModule->getFunction(lgcName::NggCopyShaderEntryPoint);
  assert(copyShaderEntryPoint != nullptr);

  auto savedInsertPos = m_builder->saveIP();

  auto vertexOffset = getFunctionArgument(copyShaderEntryPoint, CopyShaderUserSgprIdxVertexOffset);

  std::vector<Instruction *> removeCalls;

  for (auto &func : pModule->functions()) {
    if (func.getName().startswith(lgcName::NggGsOutputImport)) {
      // Import GS outputs from GS-VS ring
      for (auto pUser : func.users()) {
        CallInst *const call = dyn_cast<CallInst>(pUser);
        assert(call != nullptr);
        m_builder->SetInsertPoint(call);

        assert(call->getNumArgOperands() == 3);
        const unsigned location = cast<ConstantInt>(call->getOperand(0))->getZExtValue();
        const unsigned compIdx = cast<ConstantInt>(call->getOperand(1))->getZExtValue();
        const unsigned streamId = cast<ConstantInt>(call->getOperand(2))->getZExtValue();
        assert(streamId < MaxGsStreams);

        auto output = importGsOutput(call->getType(), location, compIdx, streamId, vertexOffset);

        call->replaceAllUsesWith(output);
        removeCalls.push_back(call);
      }
    }
  }

  // Clear removed calls
  for (auto call : removeCalls) {
    call->dropAllReferences();
    call->eraseFromParent();
  }

  m_builder->restoreIP(savedInsertPos);

  return copyShaderEntryPoint;
}

// =====================================================================================================================
// Exports outputs of geometry shader to GS-VS ring.
//
// NOTE: The GS-VS ring layout in NGG mode is very different from that of non-NGG. We purposely group output vertices
// according to their belonging vertex streams in that copy shader doesn't exist actually and we take full control of
// GS-VS ring. The ring does not have to conform to hardware design requirements any more. This layout is to facilitate
// vertex offset calculation when we do vertex exporting and could improve NGG throughput by avoiding
// input-primitive-based loop.
//
// The layout is something like this (shader takes over it):
//
//   +----------+----+----------+----+----------+----+----------+
//   | Vertex 0 | .. | Vertex N | .. | Vertex 0 | .. | Vertex N | (N = max_vertices)
//   +----------+----+----------+----+----------+----+----------+
//   |<------ Primitive 0 ----->| .. |<------ Primitive M ----->| (M = prims_per_subgroup)
//   |<----------------------- Stream i ----------------------->|
//
//   +----------+----------+----------+----------+
//   | Stream 0 | Stream 1 | Stream 2 | Stream 3 |
//   +----------+----------+----------+----------+
//   |<--------------- GS-VS ring -------------->|
//
// By contrast, GS-VS ring layout of non-NGG is something like this (conform to hardware design):
//
//   +----------+----+----------+----+----------+----+----------+
//   | Vertex 0 | .. | Vertex N | .. | Vertex 0 | .. | Vertex N | (N = max_vertices)
//   +----------+----+----------+----+----------+----+----------+
//   |<-------- Stream 0 ------>| .. |<-------- Stream 3 ------>|
//   |<---------------------- Primitive i --------------------->|
//
//   +-------------+----+-------------+
//   | Primitive 0 | .. | Primitive M | (M = prims_per_subgroup)
//   +-------------+----+-------------+
//   |<--------- GS-VS ring --------->|
//
// @param output : Output value
// @param location : Location of the output
// @param compIdx : Index used for vector element indexing
// @param streamId : ID of output vertex stream
// @param threadIdInSubgroup : Thread ID in sub-group
// @param emitVerts : Counter of GS emitted vertices for this stream
void NggPrimShader::exportGsOutput(Value *output, unsigned location, unsigned compIdx, unsigned streamId,
                                   Value *threadIdInSubgroup, Value *emitVerts) {
  auto resUsage = m_pipelineState->getShaderResourceUsage(ShaderStageGeometry);
  if (resUsage->inOutUsage.gs.rasterStream != streamId) {
    // NOTE: Only export those outputs that belong to the rasterization stream.
    assert(resUsage->inOutUsage.enableXfb == false); // Transform feedback must be disabled
    return;
  }

  // NOTE: We only handle LDS vector/scalar writing, so change [n x Ty] to <n x Ty> for array.
  auto outputTy = output->getType();
  if (outputTy->isArrayTy()) {
    auto outputElemTy = outputTy->getArrayElementType();
    assert(outputElemTy->isSingleValueType());

    // [n x Ty] -> <n x Ty>
    const unsigned elemCount = outputTy->getArrayNumElements();
    Value *outputVec = UndefValue::get(FixedVectorType::get(outputElemTy, elemCount));
    for (unsigned i = 0; i < elemCount; ++i) {
      auto outputElem = m_builder->CreateExtractValue(output, i);
      m_builder->CreateInsertElement(outputVec, outputElem, i);
    }

    outputTy = outputVec->getType();
    output = outputVec;
  }

  const unsigned bitWidth = output->getType()->getScalarSizeInBits();
  if (bitWidth == 8 || bitWidth == 16) {
    // NOTE: Currently, to simplify the design of load/store data from GS-VS ring, we always extend byte/word
    // to dword. This is because copy shader does not know the actual data type. It only generates output
    // export calls based on number of dwords.
    if (outputTy->isFPOrFPVectorTy()) {
      assert(bitWidth == 16);
      Type *castTy = m_builder->getInt16Ty();
      if (outputTy->isVectorTy())
        castTy = FixedVectorType::get(m_builder->getInt16Ty(), cast<VectorType>(outputTy)->getNumElements());
      output = m_builder->CreateBitCast(output, castTy);
    }

    Type *extTy = m_builder->getInt32Ty();
    if (outputTy->isVectorTy())
      extTy = FixedVectorType::get(m_builder->getInt32Ty(), cast<VectorType>(outputTy)->getNumElements());
    output = m_builder->CreateZExt(output, extTy);
  } else
    assert(bitWidth == 32 || bitWidth == 64);

  // vertexId = threadIdInSubgroup * outputVertices + emitVerts
  const auto &geometryMode = m_pipelineState->getShaderModes()->getGeometryShaderMode();
  auto vertexId = m_builder->CreateMul(threadIdInSubgroup, m_builder->getInt32(geometryMode.outputVertices));
  vertexId = m_builder->CreateAdd(vertexId, emitVerts);

  // ldsOffset = vertexOffset + (location * 4 + compIdx) * 4 (in bytes)
  auto vertexOffset = calcVertexItemOffset(streamId, vertexId);
  const unsigned attribOffset = (location * 4) + compIdx;
  auto ldsOffset = m_builder->CreateAdd(vertexOffset, m_builder->getInt32(attribOffset * 4));

  m_ldsManager->writeValueToLds(output, ldsOffset);
}

// =====================================================================================================================
// Imports outputs of geometry shader from GS-VS ring.
//
// @param outputTy : Type of the output
// @param location : Location of the output
// @param compIdx : Index used for vector element indexing
// @param streamId : ID of output vertex stream
// @param vertexOffset : Start offset of vertex item in GS-VS ring (in bytes)
Value *NggPrimShader::importGsOutput(Type *outputTy, unsigned location, unsigned compIdx, unsigned streamId,
                                     Value *vertexOffset) {
  auto resUsage = m_pipelineState->getShaderResourceUsage(ShaderStageGeometry);
  if (resUsage->inOutUsage.gs.rasterStream != streamId) {
    // NOTE: Only import those outputs that belong to the rasterization stream.
    assert(resUsage->inOutUsage.enableXfb == false); // Transform feedback must be disabled
    return UndefValue::get(outputTy);
  }

  // NOTE: We only handle LDS vector/scalar reading, so change [n x Ty] to <n x Ty> for array.
  auto origOutputTy = outputTy;
  if (outputTy->isArrayTy()) {
    auto outputElemTy = outputTy->getArrayElementType();
    assert(outputElemTy->isSingleValueType());

    // [n x Ty] -> <n x Ty>
    const unsigned elemCount = outputTy->getArrayNumElements();
    outputTy = FixedVectorType::get(outputElemTy, elemCount);
  }

  // ldsOffset = vertexOffset + (location * 4 + compIdx) * 4 (in bytes)
  const unsigned attribOffset = (location * 4) + compIdx;
  auto ldsOffset = m_builder->CreateAdd(vertexOffset, m_builder->getInt32(attribOffset * 4));

  auto output = m_ldsManager->readValueFromLds(outputTy, ldsOffset);

  if (origOutputTy != outputTy) {
    assert(origOutputTy->isArrayTy() && outputTy->isVectorTy() &&
           origOutputTy->getArrayNumElements() == cast<VectorType>(outputTy)->getNumElements());

    // <n x Ty> -> [n x Ty]
    const unsigned elemCount = origOutputTy->getArrayNumElements();
    Value *outputArray = UndefValue::get(origOutputTy);
    for (unsigned i = 0; i < elemCount; ++i) {
      auto outputElem = m_builder->CreateExtractElement(output, i);
      outputArray = m_builder->CreateInsertValue(outputArray, outputElem, i);
    }

    output = outputArray;
  }

  return output;
}

// =====================================================================================================================
// Processes the message GS_EMIT.
//
// @param module : LLVM module
// @param streamId : ID of output vertex stream
// @param threadIdInSubgroup : Thread ID in subgroup
// @param [in,out] emitVertsPtr : Pointer to the counter of GS emitted vertices for this stream
// @param [in,out] outVertsPtr : Pointer to the counter of GS output vertices of current primitive for this stream
void NggPrimShader::processGsEmit(Module *module, unsigned streamId, Value *threadIdInSubgroup, Value *emitVertsPtr,
                                  Value *outVertsPtr) {
  auto gsEmitHandler = module->getFunction(lgcName::NggGsEmit);
  if (!gsEmitHandler)
    gsEmitHandler = createGsEmitHandler(module, streamId);

  m_builder->CreateCall(gsEmitHandler, {threadIdInSubgroup, emitVertsPtr, outVertsPtr});
}

// =====================================================================================================================
// Processes the message GS_CUT.
//
// @param module : LLVM module
// @param streamId : ID of output vertex stream
// @param [in,out] outVertsPtr : Pointer to the counter of GS output vertices of current primitive for this stream
void NggPrimShader::processGsCut(Module *module, unsigned streamId, Value *outVertsPtr) {
  auto gsCutHandler = module->getFunction(lgcName::NggGsCut);
  if (!gsCutHandler)
    gsCutHandler = createGsCutHandler(module, streamId);

  m_builder->CreateCall(gsCutHandler, outVertsPtr);
}

// =====================================================================================================================
// Creates the function that processes GS_EMIT.
//
// @param module : LLVM module
// @param streamId : ID of output vertex stream
Function *NggPrimShader::createGsEmitHandler(Module *module, unsigned streamId) {
  assert(m_hasGs);

  //
  // The processing is something like this:
  //
  //   emitVerts++
  //   outVerts++
  //
  //   if (outVerts >= outVertsPerPrim) {
  //     winding = triangleStrip ? ((outVerts - outVertsPerPrim) & 0x1) : 0
  //     N (starting vertex ID) = threadIdInSubgroup * outputVertices + emitVerts - outVertsPerPrim
  //     primData[N] = winding
  //   }
  //
  const auto addrSpace = module->getDataLayout().getAllocaAddrSpace();
  auto funcTy = FunctionType::get(m_builder->getVoidTy(),
                                  {
                                      m_builder->getInt32Ty(),                              // %threadIdInSubgroup
                                      PointerType::get(m_builder->getInt32Ty(), addrSpace), // %emitVertsPtr
                                      PointerType::get(m_builder->getInt32Ty(), addrSpace), // %outVertsPtr
                                  },
                                  false);
  auto func = Function::Create(funcTy, GlobalValue::InternalLinkage, lgcName::NggGsEmit, module);

  func->setCallingConv(CallingConv::C);
  func->addFnAttr(Attribute::AlwaysInline);

  auto argIt = func->arg_begin();
  Value *threadIdInSubgroup = argIt++;
  threadIdInSubgroup->setName("threadIdInSubgroup");

  Value *emitVertsPtr = argIt++;
  emitVertsPtr->setName("emitVertsPtr");

  Value *outVertsPtr = argIt++;
  outVertsPtr->setName("outVertsPtr");

  auto entryBlock = createBlock(func, ".entry");
  auto emitPrimBlock = createBlock(func, ".emitPrim");
  auto endEmitPrimBlock = createBlock(func, ".endEmitPrim");

  auto savedInsertPoint = m_builder->saveIP();

  const auto &geometryMode = m_pipelineState->getShaderModes()->getGeometryShaderMode();
  const auto &resUsage = m_pipelineState->getShaderResourceUsage(ShaderStageGeometry);

  const unsigned outVertsPerPrim = getOutputVerticesPerPrimitive();

  // Construct ".entry" block
  Value *emitVerts = nullptr;
  Value *outVerts = nullptr;
  Value *primEmit = nullptr;
  {
    m_builder->SetInsertPoint(entryBlock);

    emitVerts = m_builder->CreateLoad(emitVertsPtr);
    outVerts = m_builder->CreateLoad(outVertsPtr);

    // emitVerts++
    emitVerts = m_builder->CreateAdd(emitVerts, m_builder->getInt32(1));

    // outVerts++
    outVerts = m_builder->CreateAdd(outVerts, m_builder->getInt32(1));

    // primEmit = (outVerts >= outVertsPerPrim)
    primEmit = m_builder->CreateICmpUGE(outVerts, m_builder->getInt32(outVertsPerPrim));
    m_builder->CreateCondBr(primEmit, emitPrimBlock, endEmitPrimBlock);
  }

  // Construct ".emitPrim" block
  {
    m_builder->SetInsertPoint(emitPrimBlock);

    // NOTE: Only calculate GS output primitive data and write it to LDS for rasterization stream.
    if (streamId == resUsage->inOutUsage.gs.rasterStream) {
      // vertexId = threadIdInSubgroup * outputVertices + emitVerts - outVertsPerPrim
      auto vertexId = m_builder->CreateMul(threadIdInSubgroup, m_builder->getInt32(geometryMode.outputVertices));
      vertexId = m_builder->CreateAdd(vertexId, emitVerts);
      vertexId = m_builder->CreateSub(vertexId, m_builder->getInt32(outVertsPerPrim));

      Value *winding = m_builder->getInt32(0);
      if (geometryMode.outputPrimitive == OutputPrimitives::TriangleStrip) {
        winding = m_builder->CreateSub(outVerts, m_builder->getInt32(outVertsPerPrim));
        winding = m_builder->CreateAnd(winding, 0x1);
      }

      // Write primitive data (just winding)
      writePerThreadDataToLds(winding, vertexId, LdsRegionOutPrimData);
    }

    m_builder->CreateBr(endEmitPrimBlock);
  }

  // Construct ".endEmitPrim" block
  {
    m_builder->SetInsertPoint(endEmitPrimBlock);

    m_builder->CreateStore(emitVerts, emitVertsPtr);
    m_builder->CreateStore(outVerts, outVertsPtr);
    m_builder->CreateRetVoid();
  }

  m_builder->restoreIP(savedInsertPoint);

  return func;
}

// =====================================================================================================================
// Creates the function that processes GS_CUT.
//
// @param module : LLVM module
// @param streamId : ID of output vertex stream
Function *NggPrimShader::createGsCutHandler(Module *module, unsigned streamId) {
  assert(m_hasGs);

  //
  // The processing is something like this:
  //
  //   outVerts = 0
  //
  const auto addrSpace = module->getDataLayout().getAllocaAddrSpace();
  auto funcTy =
      FunctionType::get(m_builder->getVoidTy(), PointerType::get(m_builder->getInt32Ty(), addrSpace), // %outVertsPtr
                        false);
  auto func = Function::Create(funcTy, GlobalValue::InternalLinkage, lgcName::NggGsCut, module);

  func->setCallingConv(CallingConv::C);
  func->addFnAttr(Attribute::AlwaysInline);

  auto argIt = func->arg_begin();
  Value *outVertsPtr = argIt++;
  outVertsPtr->setName("outVertsPtr");

  auto entryBlock = createBlock(func, ".entry");

  auto savedInsertPoint = m_builder->saveIP();

  // Construct ".entry" block
  {
    m_builder->SetInsertPoint(entryBlock);
    m_builder->CreateStore(m_builder->getInt32(0), outVertsPtr); // Reset outVerts
    m_builder->CreateRetVoid();
  }

  m_builder->restoreIP(savedInsertPoint);

  return func;
}

// =====================================================================================================================
// Reads per-thread data from the specified NGG region in LDS.
//
// @param readDataTy : Data written to LDS
// @param threadId : Thread ID in sub-group to calculate LDS offset
// @param region : NGG LDS region
Value *NggPrimShader::readPerThreadDataFromLds(Type *readDataTy, Value *threadId, NggLdsRegionType region) {
  auto sizeInBytes = readDataTy->getPrimitiveSizeInBits() / 8;

  const auto regionStart = m_ldsManager->getLdsRegionStart(region);

  Value *ldsOffset = nullptr;
  if (sizeInBytes > 1)
    ldsOffset = m_builder->CreateMul(threadId, m_builder->getInt32(sizeInBytes));
  else
    ldsOffset = threadId;
  ldsOffset = m_builder->CreateAdd(ldsOffset, m_builder->getInt32(regionStart));

  return m_ldsManager->readValueFromLds(readDataTy, ldsOffset);
}

// =====================================================================================================================
// Writes the per-thread data to the specified NGG region in LDS.
//
// @param writeData : Data written to LDS
// @param threadId : Thread ID in sub-group to calculate LDS offset
// @param region : NGG LDS region
void NggPrimShader::writePerThreadDataToLds(Value *writeData, Value *threadId, NggLdsRegionType region) {
  auto writeDataTy = writeData->getType();
  auto sizeInBytes = writeDataTy->getPrimitiveSizeInBits() / 8;

  const auto regionStart = m_ldsManager->getLdsRegionStart(region);

  Value *ldsOffset = nullptr;
  if (sizeInBytes > 1)
    ldsOffset = m_builder->CreateMul(threadId, m_builder->getInt32(sizeInBytes));
  else
    ldsOffset = threadId;
  ldsOffset = m_builder->CreateAdd(ldsOffset, m_builder->getInt32(regionStart));

  m_ldsManager->writeValueToLds(writeData, ldsOffset);
}

// =====================================================================================================================
// Backface culler.
//
// @param module : LLVM module
// @param cullFlag : Cull flag before doing this culling
// @param vertex0 : Position data of vertex0
// @param vertex1 : Position data of vertex1
// @param vertex2 : Position data of vertex2
Value *NggPrimShader::doBackfaceCulling(Module *module, Value *cullFlag, Value *vertex0, Value *vertex1,
                                        Value *vertex2) {
  assert(m_nggControl->enableBackfaceCulling);

  auto backfaceCuller = module->getFunction(lgcName::NggCullingBackface);
  if (!backfaceCuller)
    backfaceCuller = createBackfaceCuller(module);

  // Get register PA_SU_SC_MODE_CNTL
  Value *paSuScModeCntl = nullptr;
  if (m_nggControl->alwaysUsePrimShaderTable)
    paSuScModeCntl = fetchCullingControlRegister(module, m_cbLayoutTable.paSuScModeCntl);
  else
    paSuScModeCntl = m_builder->getInt32(m_nggControl->primShaderTable.pipelineStateCb.paSuScModeCntl);

  // Get register PA_CL_VPORT_XSCALE
  auto paClVportXscale = fetchCullingControlRegister(module, m_cbLayoutTable.vportControls[0].paClVportXscale);

  // Get register PA_CL_VPORT_YSCALE
  auto paClVportYscale = fetchCullingControlRegister(module, m_cbLayoutTable.vportControls[0].paClVportYscale);

  // Do backface culling
  return m_builder->CreateCall(backfaceCuller, {cullFlag, vertex0, vertex1, vertex2,
                                                m_builder->getInt32(m_nggControl->backfaceExponent), paSuScModeCntl,
                                                paClVportXscale, paClVportYscale});
}

// =====================================================================================================================
// Frustum culler.
//
// @param module : LLVM module
// @param cullFlag : Cull flag before doing this culling
// @param vertex0 : Position data of vertex0
// @param vertex1 : Position data of vertex1
// @param vertex2 : Position data of vertex2
Value *NggPrimShader::doFrustumCulling(Module *module, Value *cullFlag, Value *vertex0, Value *vertex1,
                                       Value *vertex2) {
  assert(m_nggControl->enableFrustumCulling);

  auto frustumCuller = module->getFunction(lgcName::NggCullingFrustum);
  if (!frustumCuller)
    frustumCuller = createFrustumCuller(module);

  // Get register PA_CL_CLIP_CNTL
  Value *paClClipCntl = nullptr;
  if (m_nggControl->alwaysUsePrimShaderTable)
    paClClipCntl = fetchCullingControlRegister(module, m_cbLayoutTable.paClClipCntl);
  else
    paClClipCntl = m_builder->getInt32(m_nggControl->primShaderTable.pipelineStateCb.paClClipCntl);

  // Get register PA_CL_GB_HORZ_DISC_ADJ
  auto paClGbHorzDiscAdj = fetchCullingControlRegister(module, m_cbLayoutTable.paClGbHorzDiscAdj);

  // Get register PA_CL_GB_VERT_DISC_ADJ
  auto paClGbVertDiscAdj = fetchCullingControlRegister(module, m_cbLayoutTable.paClGbVertDiscAdj);

  // Do frustum culling
  return m_builder->CreateCall(
      frustumCuller, {cullFlag, vertex0, vertex1, vertex2, paClClipCntl, paClGbHorzDiscAdj, paClGbVertDiscAdj});
}

// =====================================================================================================================
// Box filter culler.
//
// @param module : LLVM module
// @param cullFlag : Cull flag before doing this culling
// @param vertex0 : Position data of vertex0
// @param vertex1 : Position data of vertex1
// @param vertex2 : Position data of vertex2
Value *NggPrimShader::doBoxFilterCulling(Module *module, Value *cullFlag, Value *vertex0, Value *vertex1,
                                         Value *vertex2) {
  assert(m_nggControl->enableBoxFilterCulling);

  auto boxFilterCuller = module->getFunction(lgcName::NggCullingBoxFilter);
  if (!boxFilterCuller)
    boxFilterCuller = createBoxFilterCuller(module);

  // Get register PA_CL_VTE_CNTL
  Value *paClVteCntl = m_builder->getInt32(m_nggControl->primShaderTable.pipelineStateCb.paClVteCntl);

  // Get register PA_CL_CLIP_CNTL
  Value *paClClipCntl = nullptr;
  if (m_nggControl->alwaysUsePrimShaderTable)
    paClClipCntl = fetchCullingControlRegister(module, m_cbLayoutTable.paClClipCntl);
  else
    paClClipCntl = m_builder->getInt32(m_nggControl->primShaderTable.pipelineStateCb.paClClipCntl);

  // Get register PA_CL_GB_HORZ_DISC_ADJ
  auto paClGbHorzDiscAdj = fetchCullingControlRegister(module, m_cbLayoutTable.paClGbHorzDiscAdj);

  // Get register PA_CL_GB_VERT_DISC_ADJ
  auto paClGbVertDiscAdj = fetchCullingControlRegister(module, m_cbLayoutTable.paClGbVertDiscAdj);

  // Do box filter culling
  return m_builder->CreateCall(boxFilterCuller, {cullFlag, vertex0, vertex1, vertex2, paClVteCntl, paClClipCntl,
                                                 paClGbHorzDiscAdj, paClGbVertDiscAdj});
}

// =====================================================================================================================
// Sphere culler.
//
// @param module : LLVM module
// @param cullFlag : Cull flag before doing this culling
// @param vertex0 : Position data of vertex0
// @param vertex1 : Position data of vertex1
// @param vertex2 : Position data of vertex2
Value *NggPrimShader::doSphereCulling(Module *module, Value *cullFlag, Value *vertex0, Value *vertex1, Value *vertex2) {
  assert(m_nggControl->enableSphereCulling);

  auto sphereCuller = module->getFunction(lgcName::NggCullingSphere);
  if (!sphereCuller)
    sphereCuller = createSphereCuller(module);

  // Get register PA_CL_VTE_CNTL
  Value *paClVteCntl = m_builder->getInt32(m_nggControl->primShaderTable.pipelineStateCb.paClVteCntl);

  // Get register PA_CL_CLIP_CNTL
  Value *paClClipCntl = nullptr;
  if (m_nggControl->alwaysUsePrimShaderTable)
    paClClipCntl = fetchCullingControlRegister(module, m_cbLayoutTable.paClClipCntl);
  else
    paClClipCntl = m_builder->getInt32(m_nggControl->primShaderTable.pipelineStateCb.paClClipCntl);

  // Get register PA_CL_GB_HORZ_DISC_ADJ
  auto paClGbHorzDiscAdj = fetchCullingControlRegister(module, m_cbLayoutTable.paClGbHorzDiscAdj);

  // Get register PA_CL_GB_VERT_DISC_ADJ
  auto paClGbVertDiscAdj = fetchCullingControlRegister(module, m_cbLayoutTable.paClGbVertDiscAdj);

  // Do small primitive filter culling
  return m_builder->CreateCall(sphereCuller, {cullFlag, vertex0, vertex1, vertex2, paClVteCntl, paClClipCntl,
                                              paClGbHorzDiscAdj, paClGbVertDiscAdj});
}

// =====================================================================================================================
// Small primitive filter culler.
//
// @param module : LLVM module
// @param cullFlag : Cull flag before doing this culling
// @param vertex0 : Position data of vertex0
// @param vertex1 : Position data of vertex1
// @param vertex2 : Position data of vertex2
Value *NggPrimShader::doSmallPrimFilterCulling(Module *module, Value *cullFlag, Value *vertex0, Value *vertex1,
                                               Value *vertex2) {
  assert(m_nggControl->enableSmallPrimFilter);

  auto smallPrimFilterCuller = module->getFunction(lgcName::NggCullingSmallPrimFilter);
  if (!smallPrimFilterCuller)
    smallPrimFilterCuller = createSmallPrimFilterCuller(module);

  // Get register PA_CL_VTE_CNTL
  Value *paClVteCntl = m_builder->getInt32(m_nggControl->primShaderTable.pipelineStateCb.paClVteCntl);

  // Get register PA_CL_VPORT_XSCALE
  auto paClVportXscale = fetchCullingControlRegister(module, m_cbLayoutTable.vportControls[0].paClVportXscale);

  // Get register PA_CL_VPORT_XOFFSET
  auto paClVportXoffset = fetchCullingControlRegister(module, m_cbLayoutTable.vportControls[0].paClVportXoffset);

  // Get register PA_CL_VPORT_YSCALE
  auto paClVportYscale = fetchCullingControlRegister(module, m_cbLayoutTable.vportControls[0].paClVportYscale);

  // Get register PA_CL_VPORT_YOFFSET
  auto paClVportYoffset = fetchCullingControlRegister(module, m_cbLayoutTable.vportControls[0].paClVportYoffset);

  // Get run-time flag enableConservativeRasterization
  auto conservativeRaster = fetchCullingControlRegister(module, m_cbLayoutTable.enableConservativeRasterization);
  conservativeRaster = m_builder->CreateICmpNE(conservativeRaster, m_builder->getInt32(0));

  // Do small primitive filter culling
  return m_builder->CreateCall(smallPrimFilterCuller,
                               {cullFlag, vertex0, vertex1, vertex2, paClVteCntl, paClVportXscale, paClVportXoffset,
                                paClVportYscale, paClVportYoffset, conservativeRaster});
}

// =====================================================================================================================
// Cull distance culler.
//
// @param module : LLVM module
// @param cullFlag : Cull flag before doing this culling
// @param signMask0 : Sign mask of cull distance of vertex0
// @param signMask1 : Sign mask of cull distance of vertex1
// @param signMask2 : Sign mask of cull distance of vertex2
Value *NggPrimShader::doCullDistanceCulling(Module *module, Value *cullFlag, Value *signMask0, Value *signMask1,
                                            Value *signMask2) {
  assert(m_nggControl->enableCullDistanceCulling);

  auto cullDistanceCuller = module->getFunction(lgcName::NggCullingCullDistance);
  if (!cullDistanceCuller)
    cullDistanceCuller = createCullDistanceCuller(module);

  // Do cull distance culling
  return m_builder->CreateCall(cullDistanceCuller, {cullFlag, signMask0, signMask1, signMask2});
}

// =====================================================================================================================
// Fetches culling-control register from primitive shader table.
//
// @param module : LLVM module
// @param regOffset : Register offset in the primitive shader table (in bytes)
Value *NggPrimShader::fetchCullingControlRegister(Module *module, unsigned regOffset) {
  auto fetchCullingRegister = module->getFunction(lgcName::NggCullingFetchReg);
  if (!fetchCullingRegister)
    fetchCullingRegister = createFetchCullingRegister(module);

  return m_builder->CreateCall(
      fetchCullingRegister,
      {m_nggFactor.primShaderTableAddrLow, m_nggFactor.primShaderTableAddrHigh, m_builder->getInt32(regOffset)});
}

// =====================================================================================================================
// Creates the function that does backface culling.
//
// @param module : LLVM module
Function *NggPrimShader::createBackfaceCuller(Module *module) {
  auto funcTy = FunctionType::get(m_builder->getInt1Ty(),
                                  {
                                      m_builder->getInt1Ty(),                                // %cullFlag
                                      FixedVectorType::get(Type::getFloatTy(*m_context), 4), // %vertex0
                                      FixedVectorType::get(Type::getFloatTy(*m_context), 4), // %vertex1
                                      FixedVectorType::get(Type::getFloatTy(*m_context), 4), // %vertex2
                                      m_builder->getInt32Ty(),                               // %backfaceExponent
                                      m_builder->getInt32Ty(),                               // %paSuScModeCntl
                                      m_builder->getInt32Ty(),                               // %paClVportXscale
                                      m_builder->getInt32Ty()                                // %paClVportYscale
                                  },
                                  false);
  auto func = Function::Create(funcTy, GlobalValue::InternalLinkage, lgcName::NggCullingBackface, module);

  func->setCallingConv(CallingConv::C);
  func->addFnAttr(Attribute::ReadNone);
  func->addFnAttr(Attribute::AlwaysInline);

  auto argIt = func->arg_begin();
  Value *cullFlag = argIt++;
  cullFlag->setName("cullFlag");

  Value *vertex0 = argIt++;
  vertex0->setName("vertex0");

  Value *vertex1 = argIt++;
  vertex1->setName("vertex1");

  Value *vertex2 = argIt++;
  vertex2->setName("vertex2");

  Value *backfaceExponent = argIt++;
  backfaceExponent->setName("backfaceExponent");

  Value *paSuScModeCntl = argIt++;
  paSuScModeCntl->setName("paSuScModeCntl");

  Value *paClVportXscale = argIt++;
  paClVportXscale->setName("paClVportXscale");

  Value *paClVportYscale = argIt++;
  paClVportYscale->setName("paClVportYscale");

  auto backfaceEntryBlock = createBlock(func, ".backfaceEntry");
  auto backfaceCullBlock = createBlock(func, ".backfaceCull");
  auto backfaceExponentBlock = createBlock(func, ".backfaceExponent");
  auto endBackfaceCullBlock = createBlock(func, ".endBackfaceCull");
  auto backfaceExitBlock = createBlock(func, ".backfaceExit");

  auto savedInsertPoint = m_builder->saveIP();

  // Construct ".backfaceEntry" block
  {
    m_builder->SetInsertPoint(backfaceEntryBlock);
    // If cull flag has already been TRUE, early return
    m_builder->CreateCondBr(cullFlag, backfaceExitBlock, backfaceCullBlock);
  }

  // Construct ".backfaceCull" block
  Value *cullFlag1 = nullptr;
  Value *w0 = nullptr;
  Value *w1 = nullptr;
  Value *w2 = nullptr;
  Value *area = nullptr;
  {
    m_builder->SetInsertPoint(backfaceCullBlock);

    //
    // Backface culling algorithm is described as follow:
    //
    //   if ((area > 0 && face == CCW) || (area < 0 && face == CW))
    //     frontFace = true
    //
    //   if ((area < 0 && face == CCW) || (area > 0 && face == CW))
    //     backFace = true
    //
    //   if (area == 0 || (frontFace && cullFront) || (backFace && cullBack))
    //     cullFlag = true
    //

    //        | x0 y0 w0 |
    //        |          |
    // area = | x1 y1 w1 | =  x0 * (y1 * w2 - y2 * w1) - x1 * (y0 * w2 - y2 * w0) + x2 * (y0 * w1 - y1 * w0)
    //        |          |
    //        | x2 y2 w2 |
    //
    auto x0 = m_builder->CreateExtractElement(vertex0, static_cast<uint64_t>(0));
    auto y0 = m_builder->CreateExtractElement(vertex0, 1);
    w0 = m_builder->CreateExtractElement(vertex0, 3);

    auto x1 = m_builder->CreateExtractElement(vertex1, static_cast<uint64_t>(0));
    auto y1 = m_builder->CreateExtractElement(vertex1, 1);
    w1 = m_builder->CreateExtractElement(vertex1, 3);

    auto x2 = m_builder->CreateExtractElement(vertex2, static_cast<uint64_t>(0));
    auto y2 = m_builder->CreateExtractElement(vertex2, 1);
    w2 = m_builder->CreateExtractElement(vertex2, 3);

    auto y1W2 = m_builder->CreateFMul(y1, w2);
    auto y2W1 = m_builder->CreateFMul(y2, w1);
    auto det0 = m_builder->CreateFSub(y1W2, y2W1);
    det0 = m_builder->CreateFMul(x0, det0);

    auto y0W2 = m_builder->CreateFMul(y0, w2);
    auto y2W0 = m_builder->CreateFMul(y2, w0);
    auto det1 = m_builder->CreateFSub(y0W2, y2W0);
    det1 = m_builder->CreateFMul(x1, det1);

    auto y0W1 = m_builder->CreateFMul(y0, w1);
    auto y1W0 = m_builder->CreateFMul(y1, w0);
    auto det2 = m_builder->CreateFSub(y0W1, y1W0);
    det2 = m_builder->CreateFMul(x2, det2);

    area = m_builder->CreateFSub(det0, det1);
    area = m_builder->CreateFAdd(area, det2);

    auto areaLtZero = m_builder->CreateFCmpOLT(area, ConstantFP::get(m_builder->getFloatTy(), 0.0));
    auto areaGtZero = m_builder->CreateFCmpOGT(area, ConstantFP::get(m_builder->getFloatTy(), 0.0));

    // xScale ^ yScale
    auto frontFace = m_builder->CreateXor(paClVportXscale, paClVportYscale);

    // signbit(xScale ^ yScale)
    frontFace = m_builder->CreateIntrinsic(Intrinsic::amdgcn_ubfe, m_builder->getInt32Ty(),
                                           {frontFace, m_builder->getInt32(31), m_builder->getInt32(1)});

    // face = (FACE, PA_SU_SC_MODE_CNTRL[2], 0 = CCW, 1 = CW)
    auto face = m_builder->CreateIntrinsic(Intrinsic::amdgcn_ubfe, m_builder->getInt32Ty(),
                                           {paSuScModeCntl, m_builder->getInt32(2), m_builder->getInt32(1)});

    // face ^ signbit(xScale ^ yScale)
    frontFace = m_builder->CreateXor(face, frontFace);

    // (face ^ signbit(xScale ^ yScale)) == 0
    frontFace = m_builder->CreateICmpEQ(frontFace, m_builder->getInt32(0));

    // frontFace = ((face ^ signbit(xScale ^ yScale)) == 0) ? (area < 0) : (area > 0)
    frontFace = m_builder->CreateSelect(frontFace, areaLtZero, areaGtZero);

    // backFace = !frontFace
    auto backFace = m_builder->CreateNot(frontFace);

    // cullFront = (CULL_FRONT, PA_SU_SC_MODE_CNTRL[0], 0 = DONT CULL, 1 = CULL)
    auto cullFront = m_builder->CreateAnd(paSuScModeCntl, m_builder->getInt32(1));
    cullFront = m_builder->CreateTrunc(cullFront, m_builder->getInt1Ty());

    // cullBack = (CULL_BACK, PA_SU_SC_MODE_CNTRL[1], 0 = DONT CULL, 1 = CULL)
    Value *cullBack = m_builder->CreateIntrinsic(Intrinsic::amdgcn_ubfe, m_builder->getInt32Ty(),
                                                 {paSuScModeCntl, m_builder->getInt32(1), m_builder->getInt32(1)});
    cullBack = m_builder->CreateTrunc(cullBack, m_builder->getInt1Ty());

    // cullFront = cullFront ? frontFace : false
    cullFront = m_builder->CreateSelect(cullFront, frontFace, m_builder->getFalse());

    // cullBack = cullBack ? backFace : false
    cullBack = m_builder->CreateSelect(cullBack, backFace, m_builder->getFalse());

    // cullFlag = cullFront || cullBack
    cullFlag1 = m_builder->CreateOr(cullFront, cullBack);

    auto nonZeroBackfaceExp = m_builder->CreateICmpNE(backfaceExponent, m_builder->getInt32(0));
    m_builder->CreateCondBr(nonZeroBackfaceExp, backfaceExponentBlock, endBackfaceCullBlock);
  }

  // Construct ".backfaceExponent" block
  Value *cullFlag2 = nullptr;
  {
    m_builder->SetInsertPoint(backfaceExponentBlock);

    //
    // Ignore area calculations that are less enough
    //   if (|area| < (10 ^ (-backfaceExponent)) / |w0 * w1 * w2| )
    //       cullFlag = false
    //

    // |w0 * w1 * w2|
    auto absW0W1W2 = m_builder->CreateFMul(w0, w1);
    absW0W1W2 = m_builder->CreateFMul(absW0W1W2, w2);
    absW0W1W2 = m_builder->CreateIntrinsic(Intrinsic::fabs, m_builder->getFloatTy(), absW0W1W2);

    // threeshold = (10 ^ (-backfaceExponent)) / |w0 * w1 * w2|
    auto threshold = m_builder->CreateNeg(backfaceExponent);
    threshold = m_builder->CreateIntrinsic(Intrinsic::powi, m_builder->getFloatTy(),
                                           {ConstantFP::get(m_builder->getFloatTy(), 10.0), threshold});

    auto rcpAbsW0W1W2 = m_builder->CreateFDiv(ConstantFP::get(m_builder->getFloatTy(), 1.0), absW0W1W2);
    threshold = m_builder->CreateFMul(threshold, rcpAbsW0W1W2);

    // |area|
    auto absArea = m_builder->CreateIntrinsic(Intrinsic::fabs, m_builder->getFloatTy(), area);

    // cullFlag = cullFlag && (abs(area) >= threshold)
    cullFlag2 = m_builder->CreateFCmpOGE(absArea, threshold);
    cullFlag2 = m_builder->CreateAnd(cullFlag1, cullFlag2);

    m_builder->CreateBr(endBackfaceCullBlock);
  }

  // Construct ".endBackfaceCull" block
  Value *cullFlag3 = nullptr;
  {
    m_builder->SetInsertPoint(endBackfaceCullBlock);

    // cullFlag = cullFlag || (area == 0)
    auto cullFlagPhi = m_builder->CreatePHI(m_builder->getInt1Ty(), 2);
    cullFlagPhi->addIncoming(cullFlag1, backfaceCullBlock);
    cullFlagPhi->addIncoming(cullFlag2, backfaceExponentBlock);

    auto areaEqZero = m_builder->CreateFCmpOEQ(area, ConstantFP::get(m_builder->getFloatTy(), 0.0));

    cullFlag3 = m_builder->CreateOr(cullFlagPhi, areaEqZero);

    m_builder->CreateBr(backfaceExitBlock);
  }

  // Construct ".backfaceExit" block
  {
    m_builder->SetInsertPoint(backfaceExitBlock);

    auto cullFlagPhi = m_builder->CreatePHI(m_builder->getInt1Ty(), 2);
    cullFlagPhi->addIncoming(cullFlag, backfaceEntryBlock);
    cullFlagPhi->addIncoming(cullFlag3, endBackfaceCullBlock);

    // polyMode = (POLY_MODE, PA_SU_SC_MODE_CNTRL[4:3], 0 = DISABLE, 1 = DUAL)
    auto polyMode = m_builder->CreateIntrinsic(Intrinsic::amdgcn_ubfe, m_builder->getInt32Ty(),
                                               {
                                                   paSuScModeCntl,
                                                   m_builder->getInt32(3),
                                                   m_builder->getInt32(2),
                                               });

    // polyMode == 1
    auto wireFrameMode = m_builder->CreateICmpEQ(polyMode, m_builder->getInt32(1));

    // Disable backface culler if POLY_MODE is set to 1 (wireframe)
    // cullFlag = (polyMode == 1) ? false : cullFlag
    cullFlag = m_builder->CreateSelect(wireFrameMode, m_builder->getFalse(), cullFlagPhi);

    m_builder->CreateRet(cullFlag);
  }

  m_builder->restoreIP(savedInsertPoint);

  return func;
}

// =====================================================================================================================
// Creates the function that does frustum culling.
//
// @param module : LLVM module
Function *NggPrimShader::createFrustumCuller(Module *module) {
  auto funcTy = FunctionType::get(m_builder->getInt1Ty(),
                                  {
                                      m_builder->getInt1Ty(),                                // %cullFlag
                                      FixedVectorType::get(Type::getFloatTy(*m_context), 4), // %vertex0
                                      FixedVectorType::get(Type::getFloatTy(*m_context), 4), // %vertex1
                                      FixedVectorType::get(Type::getFloatTy(*m_context), 4), // %vertex2
                                      m_builder->getInt32Ty(),                               // %paClClipCntl
                                      m_builder->getInt32Ty(),                               // %paClGbHorzDiscAdj
                                      m_builder->getInt32Ty()                                // %paClGbVertDiscAdj
                                  },
                                  false);
  auto func = Function::Create(funcTy, GlobalValue::InternalLinkage, lgcName::NggCullingFrustum, module);

  func->setCallingConv(CallingConv::C);
  func->addFnAttr(Attribute::ReadNone);
  func->addFnAttr(Attribute::AlwaysInline);

  auto argIt = func->arg_begin();
  Value *cullFlag = argIt++;
  cullFlag->setName("cullFlag");

  Value *vertex0 = argIt++;
  vertex0->setName("vertex0");

  Value *vertex1 = argIt++;
  vertex1->setName("vertex1");

  Value *vertex2 = argIt++;
  vertex2->setName("vertex2");

  Value *paClClipCntl = argIt++;
  paClClipCntl->setName("paClClipCntl");

  Value *paClGbHorzDiscAdj = argIt++;
  paClGbHorzDiscAdj->setName("paClGbHorzDiscAdj");

  Value *paClGbVertDiscAdj = argIt++;
  paClGbVertDiscAdj->setName("paClGbVertDiscAdj");

  auto frustumEntryBlock = createBlock(func, ".frustumEntry");
  auto frustumCullBlock = createBlock(func, ".frustumCull");
  auto frustumExitBlock = createBlock(func, ".frustumExit");

  auto savedInsertPoint = m_builder->saveIP();

  // Construct ".frustumEntry" block
  {
    m_builder->SetInsertPoint(frustumEntryBlock);
    // If cull flag has already been TRUE, early return
    m_builder->CreateCondBr(cullFlag, frustumExitBlock, frustumCullBlock);
  }

  // Construct ".frustumCull" block
  Value *newCullFlag = nullptr;
  {
    m_builder->SetInsertPoint(frustumCullBlock);

    //
    // Frustum culling algorithm is described as follow:
    //
    //   if (x[i] > xDiscAdj * w[i] && y[i] > yDiscAdj * w[i] && z[i] > zFar * w[i])
    //     cullFlag = true
    //
    //   if (x[i] < -xDiscAdj * w[i] && y[i] < -yDiscAdj * w[i] && z[i] < zNear * w[i])
    //     cullFlag &= true
    //
    //   i = [0..2]
    //

    // clipSpaceDef = (DX_CLIP_SPACE_DEF, PA_CL_CLIP_CNTL[19], 0 = OGL clip space, 1 = DX clip space)
    Value *clipSpaceDef = m_builder->CreateIntrinsic(Intrinsic::amdgcn_ubfe, m_builder->getInt32Ty(),
                                                     {paClClipCntl, m_builder->getInt32(19), m_builder->getInt32(1)});
    clipSpaceDef = m_builder->CreateTrunc(clipSpaceDef, m_builder->getInt1Ty());

    // zNear = clipSpaceDef ? -1.0 : 0.0, zFar = 1.0
    auto zNear = m_builder->CreateSelect(clipSpaceDef, ConstantFP::get(m_builder->getFloatTy(), -1.0),
                                         ConstantFP::get(m_builder->getFloatTy(), 0.0));

    // xDiscAdj = (DATA_REGISTER, PA_CL_GB_HORZ_DISC_ADJ[31:0])
    auto xDiscAdj = m_builder->CreateBitCast(paClGbHorzDiscAdj, m_builder->getFloatTy());

    // yDiscAdj = (DATA_REGISTER, PA_CL_GB_VERT_DISC_ADJ[31:0])
    auto yDiscAdj = m_builder->CreateBitCast(paClGbVertDiscAdj, m_builder->getFloatTy());

    auto x0 = m_builder->CreateExtractElement(vertex0, static_cast<uint64_t>(0));
    auto y0 = m_builder->CreateExtractElement(vertex0, 1);
    auto z0 = m_builder->CreateExtractElement(vertex0, 2);
    auto w0 = m_builder->CreateExtractElement(vertex0, 3);

    auto x1 = m_builder->CreateExtractElement(vertex1, static_cast<uint64_t>(0));
    auto y1 = m_builder->CreateExtractElement(vertex1, 1);
    auto z1 = m_builder->CreateExtractElement(vertex1, 2);
    auto w1 = m_builder->CreateExtractElement(vertex1, 3);

    auto x2 = m_builder->CreateExtractElement(vertex2, static_cast<uint64_t>(0));
    auto y2 = m_builder->CreateExtractElement(vertex2, 1);
    auto z2 = m_builder->CreateExtractElement(vertex2, 2);
    auto w2 = m_builder->CreateExtractElement(vertex2, 3);

    // -xDiscAdj
    auto negXDiscAdj = m_builder->CreateFNeg(xDiscAdj);

    // -yDiscAdj
    auto negYDiscAdj = m_builder->CreateFNeg(yDiscAdj);

    Value *clipMask[6] = {};

    //
    // Get clip mask for vertex0
    //

    // (x0 < -xDiscAdj * w0) ? 0x1 : 0
    clipMask[0] = m_builder->CreateFMul(negXDiscAdj, w0);
    clipMask[0] = m_builder->CreateFCmpOLT(x0, clipMask[0]);
    clipMask[0] = m_builder->CreateSelect(clipMask[0], m_builder->getInt32(0x1), m_builder->getInt32(0));

    // (x0 > xDiscAdj * w0) ? 0x2 : 0
    clipMask[1] = m_builder->CreateFMul(xDiscAdj, w0);
    clipMask[1] = m_builder->CreateFCmpOGT(x0, clipMask[1]);
    clipMask[1] = m_builder->CreateSelect(clipMask[1], m_builder->getInt32(0x2), m_builder->getInt32(0));

    // (y0 < -yDiscAdj * w0) ? 0x4 : 0
    clipMask[2] = m_builder->CreateFMul(negYDiscAdj, w0);
    clipMask[2] = m_builder->CreateFCmpOLT(y0, clipMask[2]);
    clipMask[2] = m_builder->CreateSelect(clipMask[2], m_builder->getInt32(0x4), m_builder->getInt32(0));

    // (y0 > yDiscAdj * w0) ? 0x8 : 0
    clipMask[3] = m_builder->CreateFMul(yDiscAdj, w0);
    clipMask[3] = m_builder->CreateFCmpOGT(y0, clipMask[3]);
    clipMask[3] = m_builder->CreateSelect(clipMask[3], m_builder->getInt32(0x8), m_builder->getInt32(0));

    // (z0 < zNear * w0) ? 0x10 : 0
    clipMask[4] = m_builder->CreateFMul(zNear, w0);
    clipMask[4] = m_builder->CreateFCmpOLT(z0, clipMask[4]);
    clipMask[4] = m_builder->CreateSelect(clipMask[4], m_builder->getInt32(0x10), m_builder->getInt32(0));

    // (z0 > w0) ? 0x20 : 0
    clipMask[5] = m_builder->CreateFCmpOGT(z0, w0);
    clipMask[5] = m_builder->CreateSelect(clipMask[5], m_builder->getInt32(0x20), m_builder->getInt32(0));

    // clipMask0
    auto clipMaskX0 = m_builder->CreateOr(clipMask[0], clipMask[1]);
    auto clipMaskY0 = m_builder->CreateOr(clipMask[2], clipMask[3]);
    auto clipMaskZ0 = m_builder->CreateOr(clipMask[4], clipMask[5]);
    auto clipMask0 = m_builder->CreateOr(clipMaskX0, clipMaskY0);
    clipMask0 = m_builder->CreateOr(clipMask0, clipMaskZ0);

    //
    // Get clip mask for vertex1
    //

    // (x1 < -xDiscAdj * w1) ? 0x1 : 0
    clipMask[0] = m_builder->CreateFMul(negXDiscAdj, w1);
    clipMask[0] = m_builder->CreateFCmpOLT(x1, clipMask[0]);
    clipMask[0] = m_builder->CreateSelect(clipMask[0], m_builder->getInt32(0x1), m_builder->getInt32(0));

    // (x1 > xDiscAdj * w1) ? 0x2 : 0
    clipMask[1] = m_builder->CreateFMul(xDiscAdj, w1);
    clipMask[1] = m_builder->CreateFCmpOGT(x1, clipMask[1]);
    clipMask[1] = m_builder->CreateSelect(clipMask[1], m_builder->getInt32(0x2), m_builder->getInt32(0));

    // (y1 < -yDiscAdj * w1) ? 0x4 : 0
    clipMask[2] = m_builder->CreateFMul(negYDiscAdj, w1);
    clipMask[2] = m_builder->CreateFCmpOLT(y1, clipMask[2]);
    clipMask[2] = m_builder->CreateSelect(clipMask[2], m_builder->getInt32(0x4), m_builder->getInt32(0));

    // (y1 > yDiscAdj * w1) ? 0x8 : 0
    clipMask[3] = m_builder->CreateFMul(yDiscAdj, w1);
    clipMask[3] = m_builder->CreateFCmpOGT(y1, clipMask[3]);
    clipMask[3] = m_builder->CreateSelect(clipMask[3], m_builder->getInt32(0x8), m_builder->getInt32(0));

    // (z1 < zNear * w1) ? 0x10 : 0
    clipMask[4] = m_builder->CreateFMul(zNear, w1);
    clipMask[4] = m_builder->CreateFCmpOLT(z1, clipMask[4]);
    clipMask[4] = m_builder->CreateSelect(clipMask[4], m_builder->getInt32(0x10), m_builder->getInt32(0));

    // (z1 > w1) ? 0x20 : 0
    clipMask[5] = m_builder->CreateFCmpOGT(z1, w1);
    clipMask[5] = m_builder->CreateSelect(clipMask[5], m_builder->getInt32(0x20), m_builder->getInt32(0));

    // clipMask1
    auto clipMaskX1 = m_builder->CreateOr(clipMask[0], clipMask[1]);
    auto clipMaskY1 = m_builder->CreateOr(clipMask[2], clipMask[3]);
    auto clipMaskZ1 = m_builder->CreateOr(clipMask[4], clipMask[5]);
    auto clipMask1 = m_builder->CreateOr(clipMaskX1, clipMaskY1);
    clipMask1 = m_builder->CreateOr(clipMask1, clipMaskZ1);

    //
    // Get clip mask for vertex2
    //

    // (x2 < -xDiscAdj * w2) ? 0x1 : 0
    clipMask[0] = m_builder->CreateFMul(negXDiscAdj, w2);
    clipMask[0] = m_builder->CreateFCmpOLT(x2, clipMask[0]);
    clipMask[0] = m_builder->CreateSelect(clipMask[0], m_builder->getInt32(0x1), m_builder->getInt32(0));

    // (x2 > xDiscAdj * w2) ? 0x2 : 0
    clipMask[1] = m_builder->CreateFMul(xDiscAdj, w2);
    clipMask[1] = m_builder->CreateFCmpOGT(x2, clipMask[1]);
    clipMask[1] = m_builder->CreateSelect(clipMask[1], m_builder->getInt32(0x2), m_builder->getInt32(0));

    // (y2 < -yDiscAdj * w2) ? 0x4 : 0
    clipMask[2] = m_builder->CreateFMul(negYDiscAdj, w2);
    clipMask[2] = m_builder->CreateFCmpOLT(y2, clipMask[2]);
    clipMask[2] = m_builder->CreateSelect(clipMask[2], m_builder->getInt32(0x4), m_builder->getInt32(0));

    // (y2 > yDiscAdj * w2) ? 0x8 : 0
    clipMask[3] = m_builder->CreateFMul(yDiscAdj, w2);
    clipMask[3] = m_builder->CreateFCmpOGT(y2, clipMask[3]);
    clipMask[3] = m_builder->CreateSelect(clipMask[3], m_builder->getInt32(0x8), m_builder->getInt32(0));

    // (z2 < zNear * w2) ? 0x10 : 0
    clipMask[4] = m_builder->CreateFMul(zNear, w2);
    clipMask[4] = m_builder->CreateFCmpOLT(z2, clipMask[4]);
    clipMask[4] = m_builder->CreateSelect(clipMask[4], m_builder->getInt32(0x10), m_builder->getInt32(0));

    // (z2 > zFar * w2) ? 0x20 : 0
    clipMask[5] = m_builder->CreateFCmpOGT(z2, w2);
    clipMask[5] = m_builder->CreateSelect(clipMask[5], m_builder->getInt32(0x20), m_builder->getInt32(0));

    // clipMask2
    auto clipMaskX2 = m_builder->CreateOr(clipMask[0], clipMask[1]);
    auto clipMaskY2 = m_builder->CreateOr(clipMask[2], clipMask[3]);
    auto clipMaskZ2 = m_builder->CreateOr(clipMask[4], clipMask[5]);
    auto clipMask2 = m_builder->CreateOr(clipMaskX2, clipMaskY2);
    clipMask2 = m_builder->CreateOr(clipMask2, clipMaskZ2);

    // clip = clipMask0 & clipMask1 & clipMask2
    auto clip = m_builder->CreateAnd(clipMask0, clipMask1);
    clip = m_builder->CreateAnd(clip, clipMask2);

    // cullFlag = (clip != 0)
    newCullFlag = m_builder->CreateICmpNE(clip, m_builder->getInt32(0));

    m_builder->CreateBr(frustumExitBlock);
  }

  // Construct ".frustumExit" block
  {
    m_builder->SetInsertPoint(frustumExitBlock);

    auto cullFlagPhi = m_builder->CreatePHI(m_builder->getInt1Ty(), 2);
    cullFlagPhi->addIncoming(cullFlag, frustumEntryBlock);
    cullFlagPhi->addIncoming(newCullFlag, frustumCullBlock);

    m_builder->CreateRet(cullFlagPhi);
  }

  m_builder->restoreIP(savedInsertPoint);

  return func;
}

// =====================================================================================================================
// Creates the function that does box filter culling.
//
// @param module : LLVM module
Function *NggPrimShader::createBoxFilterCuller(Module *module) {
  auto funcTy = FunctionType::get(m_builder->getInt1Ty(),
                                  {
                                      m_builder->getInt1Ty(),                                // %cullFlag
                                      FixedVectorType::get(Type::getFloatTy(*m_context), 4), // %vertex0
                                      FixedVectorType::get(Type::getFloatTy(*m_context), 4), // %vertex1
                                      FixedVectorType::get(Type::getFloatTy(*m_context), 4), // %vertex2
                                      m_builder->getInt32Ty(),                               // %paClVteCntl
                                      m_builder->getInt32Ty(),                               // %paClClipCntl
                                      m_builder->getInt32Ty(),                               // %paClGbHorzDiscAdj
                                      m_builder->getInt32Ty()                                // %paClGbVertDiscAdj
                                  },
                                  false);
  auto func = Function::Create(funcTy, GlobalValue::InternalLinkage, lgcName::NggCullingBoxFilter, module);

  func->setCallingConv(CallingConv::C);
  func->addFnAttr(Attribute::ReadNone);
  func->addFnAttr(Attribute::AlwaysInline);

  auto argIt = func->arg_begin();
  Value *cullFlag = argIt++;
  cullFlag->setName("cullFlag");

  Value *vertex0 = argIt++;
  vertex0->setName("vertex0");

  Value *vertex1 = argIt++;
  vertex1->setName("vertex1");

  Value *vertex2 = argIt++;
  vertex2->setName("vertex2");

  Value *paClVteCntl = argIt++;
  paClVteCntl->setName("paClVteCntl");

  Value *paClClipCntl = argIt++;
  paClVteCntl->setName("paClClipCntl");

  Value *paClGbHorzDiscAdj = argIt++;
  paClGbHorzDiscAdj->setName("paClGbHorzDiscAdj");

  Value *paClGbVertDiscAdj = argIt++;
  paClGbVertDiscAdj->setName("paClGbVertDiscAdj");

  auto boxFilterEntryBlock = createBlock(func, ".boxfilterEntry");
  auto boxFilterCullBlock = createBlock(func, ".boxfilterCull");
  auto boxFilterExitBlock = createBlock(func, ".boxfilterExit");

  auto savedInsertPoint = m_builder->saveIP();

  // Construct ".boxfilterEntry" block
  {
    m_builder->SetInsertPoint(boxFilterEntryBlock);
    // If cull flag has already been TRUE, early return
    m_builder->CreateCondBr(cullFlag, boxFilterExitBlock, boxFilterCullBlock);
  }

  // Construct ".boxfilterCull" block
  Value *newCullFlag = nullptr;
  {
    m_builder->SetInsertPoint(boxFilterCullBlock);

    //
    // Box filter culling algorithm is described as follow:
    //
    //   if (min(x0/w0, x1/w1, x2/w2) > xDiscAdj || max(x0/w0, x1/w1, x2/w2) < -xDiscAdj ||
    //       min(y0/w0, y1/w1, y2/w2) > yDiscAdj || max(y0/w0, y1/w1, y2/w2) < -yDiscAdj ||
    //       min(z0/w0, z1/w1, z2/w2) > zFar     || min(z0/w0, z1/w1, z2/w2) < zNear)
    //     cullFlag = true
    //

    // vtxXyFmt = (VTX_XY_FMT, PA_CL_VTE_CNTL[8], 0 = 1/W0, 1 = none)
    Value *vtxXyFmt = m_builder->CreateIntrinsic(Intrinsic::amdgcn_ubfe, m_builder->getInt32Ty(),
                                                 {paClVteCntl, m_builder->getInt32(8), m_builder->getInt32(1)});
    vtxXyFmt = m_builder->CreateTrunc(vtxXyFmt, m_builder->getInt1Ty());

    // vtxZFmt = (VTX_Z_FMT, PA_CL_VTE_CNTL[9], 0 = 1/W0, 1 = none)
    Value *vtxZFmt = m_builder->CreateIntrinsic(Intrinsic::amdgcn_ubfe, m_builder->getInt32Ty(),
                                                {paClVteCntl, m_builder->getInt32(9), m_builder->getInt32(1)});
    vtxZFmt = m_builder->CreateTrunc(vtxXyFmt, m_builder->getInt1Ty());

    // clipSpaceDef = (DX_CLIP_SPACE_DEF, PA_CL_CLIP_CNTL[19], 0 = OGL clip space, 1 = DX clip space)
    Value *clipSpaceDef = m_builder->CreateIntrinsic(Intrinsic::amdgcn_ubfe, m_builder->getInt32Ty(),
                                                     {paClClipCntl, m_builder->getInt32(19), m_builder->getInt32(1)});
    clipSpaceDef = m_builder->CreateTrunc(clipSpaceDef, m_builder->getInt1Ty());

    // zNear = clipSpaceDef ? -1.0 : 0.0, zFar = 1.0
    auto zNear = m_builder->CreateSelect(clipSpaceDef, ConstantFP::get(m_builder->getFloatTy(), -1.0),
                                         ConstantFP::get(m_builder->getFloatTy(), 0.0));
    auto zFar = ConstantFP::get(m_builder->getFloatTy(), 1.0);

    // xDiscAdj = (DATA_REGISTER, PA_CL_GB_HORZ_DISC_ADJ[31:0])
    auto xDiscAdj = m_builder->CreateBitCast(paClGbHorzDiscAdj, m_builder->getFloatTy());

    // yDiscAdj = (DATA_REGISTER, PA_CL_GB_VERT_DISC_ADJ[31:0])
    auto yDiscAdj = m_builder->CreateBitCast(paClGbVertDiscAdj, m_builder->getFloatTy());

    auto x0 = m_builder->CreateExtractElement(vertex0, static_cast<uint64_t>(0));
    auto y0 = m_builder->CreateExtractElement(vertex0, 1);
    auto z0 = m_builder->CreateExtractElement(vertex0, 2);
    auto w0 = m_builder->CreateExtractElement(vertex0, 3);

    auto x1 = m_builder->CreateExtractElement(vertex1, static_cast<uint64_t>(0));
    auto y1 = m_builder->CreateExtractElement(vertex1, 1);
    auto z1 = m_builder->CreateExtractElement(vertex1, 2);
    auto w1 = m_builder->CreateExtractElement(vertex1, 3);

    auto x2 = m_builder->CreateExtractElement(vertex2, static_cast<uint64_t>(0));
    auto y2 = m_builder->CreateExtractElement(vertex2, 1);
    auto z2 = m_builder->CreateExtractElement(vertex2, 2);
    auto w2 = m_builder->CreateExtractElement(vertex2, 3);

    // Convert xyz coordinate to normalized device coordinate (NDC)
    auto rcpW0 = m_builder->CreateFDiv(ConstantFP::get(m_builder->getFloatTy(), 1.0), w0);
    auto rcpW1 = m_builder->CreateFDiv(ConstantFP::get(m_builder->getFloatTy(), 1.0), w1);
    auto rcpW2 = m_builder->CreateFDiv(ConstantFP::get(m_builder->getFloatTy(), 1.0), w2);

    // VTX_XY_FMT ? 1.0 : 1 / w0
    auto rcpW0ForXy = m_builder->CreateSelect(vtxXyFmt, ConstantFP::get(m_builder->getFloatTy(), 1.0), rcpW0);
    // VTX_XY_FMT ? 1.0 : 1 / w1
    auto rcpW1ForXy = m_builder->CreateSelect(vtxXyFmt, ConstantFP::get(m_builder->getFloatTy(), 1.0), rcpW1);
    // VTX_XY_FMT ? 1.0 : 1 / w2
    auto rcpW2ForXy = m_builder->CreateSelect(vtxXyFmt, ConstantFP::get(m_builder->getFloatTy(), 1.0), rcpW2);

    // VTX_Z_FMT ? 1.0 : 1 / w0
    auto rcpW0ForZ = m_builder->CreateSelect(vtxZFmt, ConstantFP::get(m_builder->getFloatTy(), 1.0), rcpW0);
    // VTX_Z_FMT ? 1.0 : 1 / w1
    auto rcpW1ForZ = m_builder->CreateSelect(vtxZFmt, ConstantFP::get(m_builder->getFloatTy(), 1.0), rcpW1);
    // VTX_Z_FMT ? 1.0 : 1 / w2
    auto rcpW2ForZ = m_builder->CreateSelect(vtxZFmt, ConstantFP::get(m_builder->getFloatTy(), 1.0), rcpW2);

    // x0' = x0/w0
    x0 = m_builder->CreateFMul(x0, rcpW0ForXy);
    // y0' = y0/w0
    y0 = m_builder->CreateFMul(y0, rcpW0ForXy);
    // z0' = z0/w0
    z0 = m_builder->CreateFMul(z0, rcpW0ForZ);
    // x1' = x1/w1
    x1 = m_builder->CreateFMul(x1, rcpW1ForXy);
    // y1' = y1/w1
    y1 = m_builder->CreateFMul(y1, rcpW1ForXy);
    // z1' = z1/w1
    z1 = m_builder->CreateFMul(z1, rcpW1ForZ);
    // x2' = x2/w2
    x2 = m_builder->CreateFMul(x2, rcpW2ForXy);
    // y2' = y2/w2
    y2 = m_builder->CreateFMul(y2, rcpW2ForXy);
    // z2' = z2/w2
    z2 = m_builder->CreateFMul(z2, rcpW2ForZ);

    // -xDiscAdj
    auto negXDiscAdj = m_builder->CreateFNeg(xDiscAdj);

    // -yDiscAdj
    auto negYDiscAdj = m_builder->CreateFNeg(yDiscAdj);

    // minX = min(x0', x1', x2')
    auto minX = m_builder->CreateIntrinsic(Intrinsic::minnum, m_builder->getFloatTy(), {x0, x1});
    minX = m_builder->CreateIntrinsic(Intrinsic::minnum, m_builder->getFloatTy(), {minX, x2});

    // minX > xDiscAdj
    auto minXGtXDiscAdj = m_builder->CreateFCmpOGT(minX, xDiscAdj);

    // maxX = max(x0', x1', x2')
    auto maxX = m_builder->CreateIntrinsic(Intrinsic::maxnum, m_builder->getFloatTy(), {x0, x1});
    maxX = m_builder->CreateIntrinsic(Intrinsic::maxnum, m_builder->getFloatTy(), {maxX, x2});

    // maxX < -xDiscAdj
    auto maxXLtNegXDiscAdj = m_builder->CreateFCmpOLT(maxX, negXDiscAdj);

    // minY = min(y0', y1', y2')
    auto minY = m_builder->CreateIntrinsic(Intrinsic::minnum, m_builder->getFloatTy(), {y0, y1});
    minY = m_builder->CreateIntrinsic(Intrinsic::minnum, m_builder->getFloatTy(), {minY, y2});

    // minY > yDiscAdj
    auto minYGtYDiscAdj = m_builder->CreateFCmpOGT(minY, yDiscAdj);

    // maxY = max(y0', y1', y2')
    auto maxY = m_builder->CreateIntrinsic(Intrinsic::maxnum, m_builder->getFloatTy(), {y0, y1});
    maxY = m_builder->CreateIntrinsic(Intrinsic::maxnum, m_builder->getFloatTy(), {maxY, y2});

    // maxY < -yDiscAdj
    auto maxYLtNegYDiscAdj = m_builder->CreateFCmpOLT(maxY, negYDiscAdj);

    // minZ = min(z0', z1', z2')
    auto minZ = m_builder->CreateIntrinsic(Intrinsic::minnum, m_builder->getFloatTy(), {z0, z1});
    minZ = m_builder->CreateIntrinsic(Intrinsic::minnum, m_builder->getFloatTy(), {minZ, z2});

    // minZ > zFar (1.0)
    auto minZGtZFar = m_builder->CreateFCmpOGT(minZ, zFar);

    // maxZ = min(z0', z1', z2')
    auto maxZ = m_builder->CreateIntrinsic(Intrinsic::maxnum, m_builder->getFloatTy(), {z0, z1});
    maxZ = m_builder->CreateIntrinsic(Intrinsic::maxnum, m_builder->getFloatTy(), {maxZ, z2});

    // maxZ < zNear
    auto maxZLtZNear = m_builder->CreateFCmpOLT(maxZ, zNear);

    // Get cull flag
    auto cullX = m_builder->CreateOr(minXGtXDiscAdj, maxXLtNegXDiscAdj);
    auto cullY = m_builder->CreateOr(minYGtYDiscAdj, maxYLtNegYDiscAdj);
    auto cullZ = m_builder->CreateOr(minZGtZFar, maxZLtZNear);
    newCullFlag = m_builder->CreateOr(cullX, cullY);
    newCullFlag = m_builder->CreateOr(newCullFlag, cullZ);

    m_builder->CreateBr(boxFilterExitBlock);
  }

  // Construct ".boxfilterExit" block
  {
    m_builder->SetInsertPoint(boxFilterExitBlock);

    auto cullFlagPhi = m_builder->CreatePHI(m_builder->getInt1Ty(), 2);
    cullFlagPhi->addIncoming(cullFlag, boxFilterEntryBlock);
    cullFlagPhi->addIncoming(newCullFlag, boxFilterCullBlock);

    m_builder->CreateRet(cullFlagPhi);
  }

  m_builder->restoreIP(savedInsertPoint);

  return func;
}

// =====================================================================================================================
// Creates the function that does sphere culling.
//
// @param module : LLVM module
Function *NggPrimShader::createSphereCuller(Module *module) {
  auto funcTy = FunctionType::get(m_builder->getInt1Ty(),
                                  {
                                      m_builder->getInt1Ty(),                                // %cullFlag
                                      FixedVectorType::get(Type::getFloatTy(*m_context), 4), // %vertex0
                                      FixedVectorType::get(Type::getFloatTy(*m_context), 4), // %vertex1
                                      FixedVectorType::get(Type::getFloatTy(*m_context), 4), // %vertex2
                                      m_builder->getInt32Ty(),                               // %paClVteCntl
                                      m_builder->getInt32Ty(),                               // %paClClipCntl
                                      m_builder->getInt32Ty(),                               // %paClGbHorzDiscAdj
                                      m_builder->getInt32Ty()                                // %paClGbVertDiscAdj
                                  },
                                  false);
  auto func = Function::Create(funcTy, GlobalValue::InternalLinkage, lgcName::NggCullingSphere, module);

  func->setCallingConv(CallingConv::C);
  func->addFnAttr(Attribute::ReadNone);
  func->addFnAttr(Attribute::AlwaysInline);

  auto argIt = func->arg_begin();
  Value *cullFlag = argIt++;
  cullFlag->setName("cullFlag");

  Value *vertex0 = argIt++;
  vertex0->setName("vertex0");

  Value *vertex1 = argIt++;
  vertex1->setName("vertex1");

  Value *vertex2 = argIt++;
  vertex2->setName("vertex2");

  Value *paClVteCntl = argIt++;
  paClVteCntl->setName("paClVteCntl");

  Value *paClClipCntl = argIt++;
  paClVteCntl->setName("paClClipCntl");

  Value *paClGbHorzDiscAdj = argIt++;
  paClGbHorzDiscAdj->setName("paClGbHorzDiscAdj");

  Value *paClGbVertDiscAdj = argIt++;
  paClGbVertDiscAdj->setName("paClGbVertDiscAdj");

  auto sphereEntryBlock = createBlock(func, ".sphereEntry");
  auto sphereCullBlock = createBlock(func, ".sphereCull");
  auto sphereExitBlock = createBlock(func, ".sphereExit");

  auto savedInsertPoint = m_builder->saveIP();

  // Construct ".sphereEntry" block
  {
    m_builder->SetInsertPoint(sphereEntryBlock);
    // If cull flag has already been TRUE, early return
    m_builder->CreateCondBr(cullFlag, sphereExitBlock, sphereCullBlock);
  }

  // Construct ".sphereCull" block
  Value *newCullFlag = nullptr;
  {
    m_builder->SetInsertPoint(sphereCullBlock);

    //
    // Sphere culling algorithm is somewhat complex and is described as following steps:
    //   (1) Transform discard space to -1..1 space;
    //   (2) Project from 3D coordinates to barycentric coordinates;
    //   (3) Solve linear system and find barycentric coordinates of the point closest to the origin;
    //   (4) Do clamping for the closest point if necessary;
    //   (5) Backproject from barycentric coordinates to 3D coordinates;
    //   (6) Compute the distance squared from 3D coordinates of the closest point;
    //   (7) Compare the distance with 3.0 and determine the cull flag.
    //

    // vtxXyFmt = (VTX_XY_FMT, PA_CL_VTE_CNTL[8], 0 = 1/W0, 1 = none)
    Value *vtxXyFmt = m_builder->CreateIntrinsic(Intrinsic::amdgcn_ubfe, m_builder->getInt32Ty(),
                                                 {paClVteCntl, m_builder->getInt32(8), m_builder->getInt32(1)});
    vtxXyFmt = m_builder->CreateTrunc(vtxXyFmt, m_builder->getInt1Ty());

    // vtxZFmt = (VTX_Z_FMT, PA_CL_VTE_CNTL[9], 0 = 1/W0, 1 = none)
    Value *vtxZFmt = m_builder->CreateIntrinsic(Intrinsic::amdgcn_ubfe, m_builder->getInt32Ty(),
                                                {paClVteCntl, m_builder->getInt32(9), m_builder->getInt32(1)});
    vtxZFmt = m_builder->CreateTrunc(vtxXyFmt, m_builder->getInt1Ty());

    // clipSpaceDef = (DX_CLIP_SPACE_DEF, PA_CL_CLIP_CNTL[19], 0 = OGL clip space, 1 = DX clip space)
    Value *clipSpaceDef = m_builder->CreateIntrinsic(Intrinsic::amdgcn_ubfe, m_builder->getInt32Ty(),
                                                     {paClClipCntl, m_builder->getInt32(19), m_builder->getInt32(1)});
    clipSpaceDef = m_builder->CreateTrunc(clipSpaceDef, m_builder->getInt1Ty());

    // zNear = clipSpaceDef ? -1.0 : 0.0
    auto zNear = m_builder->CreateSelect(clipSpaceDef, ConstantFP::get(m_builder->getFloatTy(), -1.0),
                                         ConstantFP::get(m_builder->getFloatTy(), 0.0));

    // xDiscAdj = (DATA_REGISTER, PA_CL_GB_HORZ_DISC_ADJ[31:0])
    auto xDiscAdj = m_builder->CreateBitCast(paClGbHorzDiscAdj, m_builder->getFloatTy());

    // yDiscAdj = (DATA_REGISTER, PA_CL_GB_VERT_DISC_ADJ[31:0])
    auto yDiscAdj = m_builder->CreateBitCast(paClGbVertDiscAdj, m_builder->getFloatTy());

    auto x0 = m_builder->CreateExtractElement(vertex0, static_cast<uint64_t>(0));
    auto y0 = m_builder->CreateExtractElement(vertex0, 1);
    auto z0 = m_builder->CreateExtractElement(vertex0, 2);
    auto w0 = m_builder->CreateExtractElement(vertex0, 3);

    auto x1 = m_builder->CreateExtractElement(vertex1, static_cast<uint64_t>(0));
    auto y1 = m_builder->CreateExtractElement(vertex1, 1);
    auto z1 = m_builder->CreateExtractElement(vertex1, 2);
    auto w1 = m_builder->CreateExtractElement(vertex1, 3);

    auto x2 = m_builder->CreateExtractElement(vertex2, static_cast<uint64_t>(0));
    auto y2 = m_builder->CreateExtractElement(vertex2, 1);
    auto z2 = m_builder->CreateExtractElement(vertex2, 2);
    auto w2 = m_builder->CreateExtractElement(vertex2, 3);

    // Convert xyz coordinate to normalized device coordinate (NDC)
    auto rcpW0 = m_builder->CreateFDiv(ConstantFP::get(m_builder->getFloatTy(), 1.0), w0);
    auto rcpW1 = m_builder->CreateFDiv(ConstantFP::get(m_builder->getFloatTy(), 1.0), w1);
    auto rcpW2 = m_builder->CreateFDiv(ConstantFP::get(m_builder->getFloatTy(), 1.0), w2);

    // VTX_XY_FMT ? 1.0 : 1 / w0
    auto rcpW0ForXy = m_builder->CreateSelect(vtxXyFmt, ConstantFP::get(m_builder->getFloatTy(), 1.0), rcpW0);
    // VTX_XY_FMT ? 1.0 : 1 / w1
    auto rcpW1ForXy = m_builder->CreateSelect(vtxXyFmt, ConstantFP::get(m_builder->getFloatTy(), 1.0), rcpW1);
    // VTX_XY_FMT ? 1.0 : 1 / w2
    auto rcpW2ForXy = m_builder->CreateSelect(vtxXyFmt, ConstantFP::get(m_builder->getFloatTy(), 1.0), rcpW2);

    // VTX_Z_FMT ? 1.0 : 1 / w0
    auto rcpW0ForZ = m_builder->CreateSelect(vtxZFmt, ConstantFP::get(m_builder->getFloatTy(), 1.0), rcpW0);
    // VTX_Z_FMT ? 1.0 : 1 / w1
    auto rcpW1ForZ = m_builder->CreateSelect(vtxZFmt, ConstantFP::get(m_builder->getFloatTy(), 1.0), rcpW1);
    // VTX_Z_FMT ? 1.0 : 1 / w2
    auto rcpW2ForZ = m_builder->CreateSelect(vtxZFmt, ConstantFP::get(m_builder->getFloatTy(), 1.0), rcpW2);

    // x0' = x0/w0
    x0 = m_builder->CreateFMul(x0, rcpW0ForXy);
    // y0' = y0/w0
    y0 = m_builder->CreateFMul(y0, rcpW0ForXy);
    // z0' = z0/w0
    z0 = m_builder->CreateFMul(z0, rcpW0ForZ);
    // x1' = x1/w1
    x1 = m_builder->CreateFMul(x1, rcpW1ForXy);
    // y1' = y1/w1
    y1 = m_builder->CreateFMul(y1, rcpW1ForXy);
    // z1' = z1/w1
    z1 = m_builder->CreateFMul(z1, rcpW1ForZ);
    // x2' = x2/w2
    x2 = m_builder->CreateFMul(x2, rcpW2ForXy);
    // y2' = y2/w2
    y2 = m_builder->CreateFMul(y2, rcpW2ForXy);
    // z2' = z2/w2
    z2 = m_builder->CreateFMul(z2, rcpW2ForZ);

    //
    // === Step 1 ===: Discard space to -1..1 space.
    //

    // x" = x'/xDiscAdj
    // y" = y'/yDiscAdj
    // z" = (zNear + 2.0)z' + (-1.0 - zNear)
    auto rcpXDiscAdj = m_builder->CreateFDiv(ConstantFP::get(m_builder->getFloatTy(), 1.0), xDiscAdj);
    auto rcpYDiscAdj = m_builder->CreateFDiv(ConstantFP::get(m_builder->getFloatTy(), 1.0), yDiscAdj);
    auto rcpXyDiscAdj = m_builder->CreateIntrinsic(Intrinsic::amdgcn_cvt_pkrtz, {}, {rcpXDiscAdj, rcpYDiscAdj});

    Value *x0Y0 = m_builder->CreateIntrinsic(Intrinsic::amdgcn_cvt_pkrtz, {}, {x0, y0});
    Value *x1Y1 = m_builder->CreateIntrinsic(Intrinsic::amdgcn_cvt_pkrtz, {}, {x1, y1});
    Value *x2Y2 = m_builder->CreateIntrinsic(Intrinsic::amdgcn_cvt_pkrtz, {}, {x2, y2});

    x0Y0 = m_builder->CreateFMul(x0Y0, rcpXyDiscAdj);
    x1Y1 = m_builder->CreateFMul(x1Y1, rcpXyDiscAdj);
    x2Y2 = m_builder->CreateFMul(x2Y2, rcpXyDiscAdj);

    // zNear + 2.0
    auto zNearPlusTwo = m_builder->CreateFAdd(zNear, ConstantFP::get(m_builder->getFloatTy(), 2.0));
    zNearPlusTwo = m_builder->CreateIntrinsic(Intrinsic::amdgcn_cvt_pkrtz, {}, {zNearPlusTwo, zNearPlusTwo});

    // -1.0 - zNear
    auto negOneMinusZNear = m_builder->CreateFSub(ConstantFP::get(m_builder->getFloatTy(), -1.0), zNear);
    negOneMinusZNear =
        m_builder->CreateIntrinsic(Intrinsic::amdgcn_cvt_pkrtz, {}, {negOneMinusZNear, negOneMinusZNear});

    Value *z0Z0 = m_builder->CreateIntrinsic(Intrinsic::amdgcn_cvt_pkrtz, {}, {z0, z0});
    Value *z2Z1 = m_builder->CreateIntrinsic(Intrinsic::amdgcn_cvt_pkrtz, {}, {z2, z1});

    z0Z0 = m_builder->CreateIntrinsic(Intrinsic::fma, FixedVectorType::get(Type::getHalfTy(*m_context), 2),
                                      {zNearPlusTwo, z0Z0, negOneMinusZNear});
    z2Z1 = m_builder->CreateIntrinsic(Intrinsic::fma, FixedVectorType::get(Type::getHalfTy(*m_context), 2),
                                      {zNearPlusTwo, z2Z1, negOneMinusZNear});

    //
    // === Step 2 ===: 3D coordinates to barycentric coordinates.
    //

    // <x20, y20> = <x2", y2"> - <x0", y0">
    auto x20Y20 = m_builder->CreateFSub(x2Y2, x0Y0);

    // <x10, y10> = <x1", y1"> - <x0", y0">
    auto x10Y10 = m_builder->CreateFSub(x1Y1, x0Y0);

    // <z20, z10> = <z2", z1"> - <z0", z0">
    auto z20Z10 = m_builder->CreateFSub(z2Z1, z0Z0);

    //
    // === Step 3 ===: Solve linear system and find the point closest to the origin.
    //

    // a00 = x10 + z10
    auto x10 = m_builder->CreateExtractElement(x10Y10, static_cast<uint64_t>(0));
    auto z10 = m_builder->CreateExtractElement(z20Z10, 1);
    auto a00 = m_builder->CreateFAdd(x10, z10);

    // a01 = x20 + z20
    auto x20 = m_builder->CreateExtractElement(x20Y20, static_cast<uint64_t>(0));
    auto z20 = m_builder->CreateExtractElement(z20Z10, static_cast<uint64_t>(0));
    auto a01 = m_builder->CreateFAdd(x20, z20);

    // a10 = y10 + y10
    auto y10 = m_builder->CreateExtractElement(x10Y10, 1);
    auto a10 = m_builder->CreateFAdd(y10, y10);

    // a11 = y20 + z20
    auto y20 = m_builder->CreateExtractElement(x20Y20, 1);
    auto a11 = m_builder->CreateFAdd(y20, z20);

    // b0 = -x0" - x2"
    x0 = m_builder->CreateExtractElement(x0Y0, static_cast<uint64_t>(0));
    auto negX0 = m_builder->CreateFNeg(x0);
    x2 = m_builder->CreateExtractElement(x2Y2, static_cast<uint64_t>(0));
    auto b0 = m_builder->CreateFSub(negX0, x2);

    // b1 = -x1" - x2"
    x1 = m_builder->CreateExtractElement(x1Y1, static_cast<uint64_t>(0));
    auto negX1 = m_builder->CreateFNeg(x1);
    auto b1 = m_builder->CreateFSub(negX1, x2);

    //     [ a00 a01 ]      [ b0 ]       [ s ]
    // A = [         ], B = [    ], ST = [   ], A * ST = B (crame rules)
    //     [ a10 a11 ]      [ b1 ]       [ t ]

    //           | a00 a01 |
    // det(A) =  |         | = a00 * a11 - a01 * a10
    //           | a10 a11 |
    auto detA = m_builder->CreateFMul(a00, a11);
    auto negA01 = m_builder->CreateFNeg(a01);
    detA = m_builder->CreateIntrinsic(Intrinsic::fma, m_builder->getHalfTy(), {negA01, a10, detA});

    //            | b0 a01 |
    // det(Ab0) = |        | = b0 * a11 - a01 * b1
    //            | b1 a11 |
    auto detAB0 = m_builder->CreateFMul(b0, a11);
    detAB0 = m_builder->CreateIntrinsic(Intrinsic::fma, m_builder->getHalfTy(), {negA01, b1, detAB0});

    //            | a00 b0 |
    // det(Ab1) = |        | = a00 * b1 - b0 * a10
    //            | a10 b1 |
    auto detAB1 = m_builder->CreateFMul(a00, b1);
    auto negB0 = m_builder->CreateFNeg(b0);
    detAB1 = m_builder->CreateIntrinsic(Intrinsic::fma, m_builder->getHalfTy(), {negB0, a10, detAB1});

    // s = det(Ab0) / det(A)
    auto rcpDetA = m_builder->CreateFDiv(ConstantFP::get(m_builder->getHalfTy(), 1.0), detA);
    auto s = m_builder->CreateFMul(detAB0, rcpDetA);

    // t = det(Ab1) / det(A)
    auto t = m_builder->CreateFMul(detAB1, rcpDetA);

    //
    // === Step 4 ===: Do clamping for the closest point.
    //

    // <s, t>
    auto st = m_builder->CreateInsertElement(UndefValue::get(FixedVectorType::get(Type::getHalfTy(*m_context), 2)), s,
                                             static_cast<uint64_t>(0));
    st = m_builder->CreateInsertElement(st, t, 1);

    // <s', t'> = <0.5 - 0.5(t - s), 0.5 + 0.5(t - s)>
    auto tMinusS = m_builder->CreateFSub(t, s);
    auto sT1 = m_builder->CreateInsertElement(UndefValue::get(FixedVectorType::get(Type::getHalfTy(*m_context), 2)),
                                              tMinusS, static_cast<uint64_t>(0));
    sT1 = m_builder->CreateInsertElement(sT1, tMinusS, 1);

    sT1 = m_builder->CreateIntrinsic(Intrinsic::fma, FixedVectorType::get(Type::getHalfTy(*m_context), 2),
                                     {ConstantVector::get({ConstantFP::get(m_builder->getHalfTy(), -0.5),
                                                           ConstantFP::get(m_builder->getHalfTy(), 0.5)}),
                                      sT1,
                                      ConstantVector::get({ConstantFP::get(m_builder->getHalfTy(), 0.5),
                                                           ConstantFP::get(m_builder->getHalfTy(), 0.5)})});

    // <s", t"> = clamp(<s, t>)
    auto sT2 = m_builder->CreateIntrinsic(Intrinsic::maxnum, FixedVectorType::get(Type::getHalfTy(*m_context), 2),
                                          {st, ConstantVector::get({ConstantFP::get(m_builder->getHalfTy(), 0.0),
                                                                    ConstantFP::get(m_builder->getHalfTy(), 0.0)})});
    sT2 = m_builder->CreateIntrinsic(Intrinsic::minnum, FixedVectorType::get(Type::getHalfTy(*m_context), 2),
                                     {sT2, ConstantVector::get({ConstantFP::get(m_builder->getHalfTy(), 1.0),
                                                                ConstantFP::get(m_builder->getHalfTy(), 1.0)})});

    // <s, t> = (s + t) > 1.0 ? <s', t'> : <s", t">
    auto sPlusT = m_builder->CreateFAdd(s, t);
    auto sPlusTGtOne = m_builder->CreateFCmpOGT(sPlusT, ConstantFP::get(m_builder->getHalfTy(), 1.0));
    st = m_builder->CreateSelect(sPlusTGtOne, sT1, sT2);

    //
    // === Step 5 ===: Barycentric coordinates to 3D coordinates.
    //

    // x = x0" + s * x10 + t * x20
    // y = y0" + s * y10 + t * y20
    // z = z0" + s * z10 + t * z20
    s = m_builder->CreateExtractElement(st, static_cast<uint64_t>(0));
    t = m_builder->CreateExtractElement(st, 1);
    auto ss = m_builder->CreateInsertElement(st, s, 1);
    auto tt = m_builder->CreateInsertElement(st, t, static_cast<uint64_t>(0));

    // s * <x10, y10> + <x0", y0">
    auto xy = m_builder->CreateIntrinsic(Intrinsic::fma, FixedVectorType::get(Type::getHalfTy(*m_context), 2),
                                         {ss, x10Y10, x0Y0});

    // <x, y> = t * <x20, y20> + (s * <x10, y10> + <x0", y0">)
    xy = m_builder->CreateIntrinsic(Intrinsic::fma, FixedVectorType::get(Type::getHalfTy(*m_context), 2),
                                    {tt, x20Y20, xy});

    // s * z10 + z0"
    z0 = m_builder->CreateExtractElement(z0Z0, static_cast<uint64_t>(0));
    auto z = m_builder->CreateIntrinsic(Intrinsic::fma, m_builder->getHalfTy(), {s, z10, z0});

    // z = t * z20 + (s * z10 + z0")
    z = m_builder->CreateIntrinsic(Intrinsic::fma, m_builder->getHalfTy(), {t, z20, z});

    auto x = m_builder->CreateExtractElement(xy, static_cast<uint64_t>(0));
    auto y = m_builder->CreateExtractElement(xy, 1);

    //
    // === Step 6 ===: Compute the distance squared of the closest point.
    //

    // r^2 = x^2 + y^2 + z^2
    auto squareR = m_builder->CreateFMul(x, x);
    squareR = m_builder->CreateIntrinsic(Intrinsic::fma, m_builder->getHalfTy(), {y, y, squareR});
    squareR = m_builder->CreateIntrinsic(Intrinsic::fma, m_builder->getHalfTy(), {z, z, squareR});

    //
    // == = Step 7 == = : Determine the cull flag
    //

    // cullFlag = (r ^ 2 > 3.0)
    newCullFlag = m_builder->CreateFCmpOGT(squareR, ConstantFP::get(m_builder->getHalfTy(), 3.0));

    m_builder->CreateBr(sphereExitBlock);
  }

  // Construct ".sphereExit" block
  {
    m_builder->SetInsertPoint(sphereExitBlock);

    auto cullFlagPhi = m_builder->CreatePHI(m_builder->getInt1Ty(), 2);
    cullFlagPhi->addIncoming(cullFlag, sphereEntryBlock);
    cullFlagPhi->addIncoming(newCullFlag, sphereCullBlock);

    m_builder->CreateRet(cullFlagPhi);
  }

  m_builder->restoreIP(savedInsertPoint);

  return func;
}

// =====================================================================================================================
// Creates the function that does small primitive filter culling.
//
// @param module : LLVM module
Function *NggPrimShader::createSmallPrimFilterCuller(Module *module) {
  auto funcTy = FunctionType::get(m_builder->getInt1Ty(),
                                  {
                                      m_builder->getInt1Ty(),                                // %cullFlag
                                      FixedVectorType::get(Type::getFloatTy(*m_context), 4), // %vertex0
                                      FixedVectorType::get(Type::getFloatTy(*m_context), 4), // %vertex1
                                      FixedVectorType::get(Type::getFloatTy(*m_context), 4), // %vertex2
                                      m_builder->getInt32Ty(),                               // %paClVteCntl
                                      m_builder->getInt32Ty(),                               // %paClVportXscale
                                      m_builder->getInt32Ty(),                               // %paClVportXoffset
                                      m_builder->getInt32Ty(),                               // %paClVportYscale
                                      m_builder->getInt32Ty(),                               // %paClVportYoffset
                                      m_builder->getInt1Ty()                                 // %conservativeRaster
                                  },
                                  false);
  auto func = Function::Create(funcTy, GlobalValue::InternalLinkage, lgcName::NggCullingSmallPrimFilter, module);

  func->setCallingConv(CallingConv::C);
  func->addFnAttr(Attribute::ReadNone);
  func->addFnAttr(Attribute::AlwaysInline);

  auto argIt = func->arg_begin();
  Value *cullFlag = argIt++;
  cullFlag->setName("cullFlag");

  Value *vertex0 = argIt++;
  vertex0->setName("vertex0");

  Value *vertex1 = argIt++;
  vertex1->setName("vertex1");

  Value *vertex2 = argIt++;
  vertex2->setName("vertex2");

  Value *paClVteCntl = argIt++;
  paClVteCntl->setName("paClVteCntl");

  Value *paClVportXscale = argIt++;
  paClVportXscale->setName("paClVportXscale");

  Value *paClVportXoffset = argIt++;
  paClVportXscale->setName("paClVportXoffset");

  Value *paClVportYscale = argIt++;
  paClVportYscale->setName("paClVportYscale");

  Value *paClVportYoffset = argIt++;
  paClVportYscale->setName("paClVportYoffset");

  Value *conservativeRaster = argIt++;
  conservativeRaster->setName("conservativeRaster");

  auto smallPrimFilterEntryBlock = createBlock(func, ".smallprimfilterEntry");
  auto smallPrimFilterCullBlock = createBlock(func, ".smallprimfilterCull");
  auto smallPrimFilterExitBlock = createBlock(func, ".smallprimfilterExit");

  auto savedInsertPoint = m_builder->saveIP();

  // Construct ".smallprimfilterEntry" block
  {
    m_builder->SetInsertPoint(smallPrimFilterEntryBlock);

    // If cull flag has already been TRUE or if conservative rasterization, early return
    m_builder->CreateCondBr(m_builder->CreateOr(cullFlag, conservativeRaster), smallPrimFilterExitBlock,
                            smallPrimFilterCullBlock);
  }

  // Construct ".smallprimfilterCull" block
  Value *newCullFlag = nullptr;
  {
    m_builder->SetInsertPoint(smallPrimFilterCullBlock);

    //
    // Small primitive filter culling algorithm is described as follow:
    //
    //   if (!conservativeRaster) {
    //     if (roundEven(min(screen(x0/w0), screen(x1/w1), screen(x2/w2)) ==
    //         roundEven(max(screen(x0/w0), screen(x1/w1), screen(x2/w2))) ||
    //         roundEven(min(screen(y0/w0), screen(y1/w1), screen(y2/w2)) ==
    //         roundEven(max(screen(y0/w0), screen(y1/w1), screen(y2/w2))))
    //       cullFlag = true
    //
    //     allowCull = (w0 < 0 && w1 < 0 && w2 < 0) || (w0 > 0 && w1 > 0 && w2 > 0))
    //     cullFlag = allowCull && cullFlag
    //   } else
    //     cullFlag = false
    //

    // vtxXyFmt = (VTX_XY_FMT, PA_CL_VTE_CNTL[8], 0 = 1/W0, 1 = none)
    Value *vtxXyFmt = m_builder->CreateIntrinsic(Intrinsic::amdgcn_ubfe, m_builder->getInt32Ty(),
                                                 {paClVteCntl, m_builder->getInt32(8), m_builder->getInt32(1)});
    vtxXyFmt = m_builder->CreateTrunc(vtxXyFmt, m_builder->getInt1Ty());

    // xScale = (VPORT_XSCALE, PA_CL_VPORT_XSCALE[31:0])
    auto xScale = m_builder->CreateBitCast(paClVportXscale, m_builder->getFloatTy());

    // xOffset = (VPORT_XOFFSET, PA_CL_VPORT_XOFFSET[31:0])
    auto xOffset = m_builder->CreateBitCast(paClVportXoffset, m_builder->getFloatTy());

    // yScale = (VPORT_YSCALE, PA_CL_VPORT_YSCALE[31:0])
    auto yScale = m_builder->CreateBitCast(paClVportYscale, m_builder->getFloatTy());

    // yOffset = (VPORT_YOFFSET, PA_CL_VPORT_YOFFSET[31:0])
    auto yOffset = m_builder->CreateBitCast(paClVportYoffset, m_builder->getFloatTy());

    auto x0 = m_builder->CreateExtractElement(vertex0, static_cast<uint64_t>(0));
    auto y0 = m_builder->CreateExtractElement(vertex0, 1);
    auto w0 = m_builder->CreateExtractElement(vertex0, 3);

    auto x1 = m_builder->CreateExtractElement(vertex1, static_cast<uint64_t>(0));
    auto y1 = m_builder->CreateExtractElement(vertex1, 1);
    auto w1 = m_builder->CreateExtractElement(vertex1, 3);

    auto x2 = m_builder->CreateExtractElement(vertex2, static_cast<uint64_t>(0));
    auto y2 = m_builder->CreateExtractElement(vertex2, 1);
    auto w2 = m_builder->CreateExtractElement(vertex2, 3);

    // Convert xyz coordinate to normalized device coordinate (NDC)
    auto rcpW0 = m_builder->CreateFDiv(ConstantFP::get(m_builder->getFloatTy(), 1.0), w0);
    auto rcpW1 = m_builder->CreateFDiv(ConstantFP::get(m_builder->getFloatTy(), 1.0), w1);
    auto rcpW2 = m_builder->CreateFDiv(ConstantFP::get(m_builder->getFloatTy(), 1.0), w2);

    // VTX_XY_FMT ? 1.0 : 1 / w0
    rcpW0 = m_builder->CreateSelect(vtxXyFmt, ConstantFP::get(m_builder->getFloatTy(), 1.0), rcpW0);
    // VTX_XY_FMT ? 1.0 : 1 / w1
    rcpW1 = m_builder->CreateSelect(vtxXyFmt, ConstantFP::get(m_builder->getFloatTy(), 1.0), rcpW1);
    // VTX_XY_FMT ? 1.0 : 1 / w2
    rcpW2 = m_builder->CreateSelect(vtxXyFmt, ConstantFP::get(m_builder->getFloatTy(), 1.0), rcpW2);

    // x0' = x0/w0
    x0 = m_builder->CreateFMul(x0, rcpW0);
    // y0' = y0/w0
    y0 = m_builder->CreateFMul(y0, rcpW0);
    // x1' = x1/w1
    x1 = m_builder->CreateFMul(x1, rcpW1);
    // y1' = y1/w1
    y1 = m_builder->CreateFMul(y1, rcpW1);
    // x2' = x2/w2
    x2 = m_builder->CreateFMul(x2, rcpW2);
    // y2' = y2/w2
    y2 = m_builder->CreateFMul(y2, rcpW2);

    // screenMinX = -xScale + xOffset - 0.5
    auto screenMinX = m_builder->CreateFAdd(m_builder->CreateFNeg(xScale), xOffset);
    screenMinX = m_builder->CreateFAdd(screenMinX, ConstantFP::get(m_builder->getFloatTy(), -0.5));

    // screenMaxX = xScale + xOffset + 0.5
    auto screenMaxX = m_builder->CreateFAdd(xScale, xOffset);
    screenMaxX = m_builder->CreateFAdd(screenMaxX, ConstantFP::get(m_builder->getFloatTy(), 0.5));

    // screenX0' = x0' * xScale + xOffset
    auto screenX0 = m_builder->CreateIntrinsic(Intrinsic::fma, m_builder->getFloatTy(), {x0, xScale, xOffset});

    // screenX1' = x1' * xScale + xOffset
    auto screenX1 = m_builder->CreateIntrinsic(Intrinsic::fma, m_builder->getFloatTy(), {x1, xScale, xOffset});

    // screenX2' = x2' * xScale + xOffset
    auto screenX2 = m_builder->CreateIntrinsic(Intrinsic::fma, m_builder->getFloatTy(), {x2, xScale, xOffset});

    // minX = clamp(min(screenX0', screenX1', screenX2'), screenMinX, screenMaxX) - 1/256.0
    Value *minX = m_builder->CreateIntrinsic(Intrinsic::minnum, m_builder->getFloatTy(), {screenX0, screenX1});
    minX = m_builder->CreateIntrinsic(Intrinsic::minnum, m_builder->getFloatTy(), {minX, screenX2});
    minX = m_builder->CreateIntrinsic(Intrinsic::amdgcn_fmed3, m_builder->getFloatTy(), {screenMinX, minX, screenMaxX});
    minX = m_builder->CreateFAdd(minX, ConstantFP::get(m_builder->getFloatTy(), -1 / 256.0));

    // minX = roundEven(minX)
    minX = m_builder->CreateIntrinsic(Intrinsic::rint, m_builder->getFloatTy(), minX);

    // maxX = clamp(max(screenX0', screenX1', screenX2'), screenMinX, screenMaxX) + 1/256.0
    Value *maxX = m_builder->CreateIntrinsic(Intrinsic::maxnum, m_builder->getFloatTy(), {screenX0, screenX1});
    maxX = m_builder->CreateIntrinsic(Intrinsic::maxnum, m_builder->getFloatTy(), {maxX, screenX2});
    maxX = m_builder->CreateIntrinsic(Intrinsic::amdgcn_fmed3, m_builder->getFloatTy(), {screenMinX, maxX, screenMaxX});
    maxX = m_builder->CreateFAdd(maxX, ConstantFP::get(m_builder->getFloatTy(), 1 / 256.0));

    // maxX = roundEven(maxX)
    maxX = m_builder->CreateIntrinsic(Intrinsic::rint, m_builder->getFloatTy(), maxX);

    // screenMinY = -yScale + yOffset - 0.5
    auto screenMinY = m_builder->CreateFAdd(m_builder->CreateFNeg(yScale), yOffset);
    screenMinY = m_builder->CreateFAdd(screenMinY, ConstantFP::get(m_builder->getFloatTy(), -0.5));

    // screenMaxY = yScale + yOffset + 0.5
    auto screenMaxY = m_builder->CreateFAdd(yScale, yOffset);
    screenMaxY = m_builder->CreateFAdd(screenMaxX, ConstantFP::get(m_builder->getFloatTy(), 0.5));

    // screenY0' = y0' * yScale + yOffset
    auto screenY0 = m_builder->CreateIntrinsic(Intrinsic::fma, m_builder->getFloatTy(), {y0, yScale, yOffset});

    // screenY1' = y1' * yScale + yOffset
    auto screenY1 = m_builder->CreateIntrinsic(Intrinsic::fma, m_builder->getFloatTy(), {y1, yScale, yOffset});

    // screenY2' = y2' * yScale + yOffset
    auto screenY2 = m_builder->CreateIntrinsic(Intrinsic::fma, m_builder->getFloatTy(), {y2, yScale, yOffset});

    // minY = clamp(min(screenY0', screenY1', screenY2'), screenMinY, screenMaxY) - 1/256.0
    Value *minY = m_builder->CreateIntrinsic(Intrinsic::minnum, m_builder->getFloatTy(), {screenY0, screenY1});
    minY = m_builder->CreateIntrinsic(Intrinsic::minnum, m_builder->getFloatTy(), {minY, screenY2});
    minY = m_builder->CreateIntrinsic(Intrinsic::amdgcn_fmed3, m_builder->getFloatTy(), {screenMinY, minY, screenMaxY});
    minY = m_builder->CreateFAdd(minY, ConstantFP::get(m_builder->getFloatTy(), -1 / 256.0));

    // minY = roundEven(minY)
    minY = m_builder->CreateIntrinsic(Intrinsic::rint, m_builder->getFloatTy(), minY);

    // maxY = clamp(max(screenX0', screenY1', screenY2'), screenMinY, screenMaxY) + 1/256.0
    Value *maxY = m_builder->CreateIntrinsic(Intrinsic::maxnum, m_builder->getFloatTy(), {screenY0, screenY1});
    maxY = m_builder->CreateIntrinsic(Intrinsic::maxnum, m_builder->getFloatTy(), {maxY, screenY2});
    maxY = m_builder->CreateIntrinsic(Intrinsic::amdgcn_fmed3, m_builder->getFloatTy(), {screenMinY, maxY, screenMaxY});
    maxY = m_builder->CreateFAdd(maxY, ConstantFP::get(m_builder->getFloatTy(), 1 / 256.0));

    // maxY = roundEven(maxY)
    maxY = m_builder->CreateIntrinsic(Intrinsic::rint, m_builder->getFloatTy(), maxY);

    // minX == maxX
    auto minXEqMaxX = m_builder->CreateFCmpOEQ(minX, maxX);

    // minY == maxY
    auto minYEqMaxY = m_builder->CreateFCmpOEQ(minY, maxY);

    // Get cull flag
    newCullFlag = m_builder->CreateOr(minXEqMaxX, minYEqMaxY);

    // Check if W allows culling
    auto w0AsInt = m_builder->CreateBitCast(w0, m_builder->getInt32Ty());
    auto w1AsInt = m_builder->CreateBitCast(w1, m_builder->getInt32Ty());
    auto w2AsInt = m_builder->CreateBitCast(w2, m_builder->getInt32Ty());

    // w0 < 0 && w1 < 0 && w2 < 0
    auto isAllWNeg = m_builder->CreateAnd(w0AsInt, w1AsInt);
    isAllWNeg = m_builder->CreateAnd(isAllWNeg, w2AsInt);
    isAllWNeg = m_builder->CreateICmpSLT(isAllWNeg, m_builder->getInt32(0));

    // w0 > 0 && w1 > 0 && w2 > 0
    auto isAllWPos = m_builder->CreateOr(w0AsInt, w1AsInt);
    isAllWPos = m_builder->CreateOr(isAllWPos, w2AsInt);
    isAllWPos = m_builder->CreateICmpSGT(isAllWPos, m_builder->getInt32(0));

    auto allowCull = m_builder->CreateOr(isAllWNeg, isAllWPos);
    newCullFlag = m_builder->CreateAnd(allowCull, newCullFlag);

    m_builder->CreateBr(smallPrimFilterExitBlock);
  }

  // Construct ".smallprimfilterExit" block
  {
    m_builder->SetInsertPoint(smallPrimFilterExitBlock);

    auto cullFlagPhi = m_builder->CreatePHI(m_builder->getInt1Ty(), 2);
    cullFlagPhi->addIncoming(cullFlag, smallPrimFilterEntryBlock);
    cullFlagPhi->addIncoming(newCullFlag, smallPrimFilterCullBlock);

    m_builder->CreateRet(cullFlagPhi);
  }

  m_builder->restoreIP(savedInsertPoint);

  return func;
}

// =====================================================================================================================
// Creates the function that does frustum culling.
//
// @param module : LLVM module
Function *NggPrimShader::createCullDistanceCuller(Module *module) {
  auto funcTy = FunctionType::get(m_builder->getInt1Ty(),
                                  {
                                      m_builder->getInt1Ty(),  // %cullFlag
                                      m_builder->getInt32Ty(), // %signMask0
                                      m_builder->getInt32Ty(), // %signMask1
                                      m_builder->getInt32Ty()  // %signMask2
                                  },
                                  false);
  auto func = Function::Create(funcTy, GlobalValue::InternalLinkage, lgcName::NggCullingCullDistance, module);

  func->setCallingConv(CallingConv::C);
  func->addFnAttr(Attribute::ReadNone);
  func->addFnAttr(Attribute::AlwaysInline);

  auto argIt = func->arg_begin();
  Value *cullFlag = argIt++;
  cullFlag->setName("cullFlag");

  Value *signMask0 = argIt++;
  signMask0->setName("signMask0");

  Value *signMask1 = argIt++;
  signMask1->setName("signMask1");

  Value *signMask2 = argIt++;
  signMask2->setName("signMask2");

  auto cullDistanceEntryBlock = createBlock(func, ".culldistanceEntry");
  auto cullDistanceCullBlock = createBlock(func, ".culldistanceCull");
  auto cullDistanceExitBlock = createBlock(func, ".culldistanceExit");

  auto savedInsertPoint = m_builder->saveIP();

  // Construct ".culldistanceEntry" block
  {
    m_builder->SetInsertPoint(cullDistanceEntryBlock);
    // If cull flag has already been TRUE, early return
    m_builder->CreateCondBr(cullFlag, cullDistanceExitBlock, cullDistanceCullBlock);
  }

  // Construct ".culldistanceCull" block
  Value *cullFlag1 = nullptr;
  {
    m_builder->SetInsertPoint(cullDistanceCullBlock);

    //
    // Cull distance culling algorithm is described as follow:
    //
    //   vertexSignMask[7:0] = [sign(ClipDistance[0])..sign(ClipDistance[7])]
    //   primSignMask = vertexSignMask0 & vertexSignMask1 & vertexSignMask2
    //   cullFlag = (primSignMask != 0)
    //
    auto signMask = m_builder->CreateAnd(signMask0, signMask1);
    signMask = m_builder->CreateAnd(signMask, signMask2);

    cullFlag1 = m_builder->CreateICmpNE(signMask, m_builder->getInt32(0));

    m_builder->CreateBr(cullDistanceExitBlock);
  }

  // Construct ".culldistanceExit" block
  {
    m_builder->SetInsertPoint(cullDistanceExitBlock);

    auto cullFlagPhi = m_builder->CreatePHI(m_builder->getInt1Ty(), 2);
    cullFlagPhi->addIncoming(cullFlag, cullDistanceEntryBlock);
    cullFlagPhi->addIncoming(cullFlag1, cullDistanceCullBlock);

    m_builder->CreateRet(cullFlagPhi);
  }

  m_builder->restoreIP(savedInsertPoint);

  return func;
}

// =====================================================================================================================
// Creates the function that fetches culling control registers.
//
// @param module : LLVM module
Function *NggPrimShader::createFetchCullingRegister(Module *module) {
  auto funcTy = FunctionType::get(m_builder->getInt32Ty(),
                                  {
                                      m_builder->getInt32Ty(), // %primShaderTableAddrLow
                                      m_builder->getInt32Ty(), // %primShaderTableAddrHigh
                                      m_builder->getInt32Ty()  // %regOffset
                                  },
                                  false);
  auto func = Function::Create(funcTy, GlobalValue::InternalLinkage, lgcName::NggCullingFetchReg, module);

  func->setCallingConv(CallingConv::C);
  func->addFnAttr(Attribute::ReadOnly);
  func->addFnAttr(Attribute::AlwaysInline);

  auto argIt = func->arg_begin();
  Value *primShaderTableAddrLow = argIt++;
  primShaderTableAddrLow->setName("primShaderTableAddrLow");

  Value *primShaderTableAddrHigh = argIt++;
  primShaderTableAddrHigh->setName("primShaderTableAddrHigh");

  Value *regOffset = argIt++;
  regOffset->setName("regOffset");

  BasicBlock *entryBlock = createBlock(func); // Create entry block

  auto savedInsertPoint = m_builder->saveIP();

  // Construct entry block
  {
    m_builder->SetInsertPoint(entryBlock);

    Value *primShaderTableAddr =
        m_builder->CreateInsertElement(UndefValue::get(FixedVectorType::get(Type::getInt32Ty(*m_context), 2)),
                                       primShaderTableAddrLow, static_cast<uint64_t>(0));

    primShaderTableAddr = m_builder->CreateInsertElement(primShaderTableAddr, primShaderTableAddrHigh, 1);

    primShaderTableAddr = m_builder->CreateBitCast(primShaderTableAddr, m_builder->getInt64Ty());

    auto primShaderTablePtrTy = PointerType::get(ArrayType::get(m_builder->getInt32Ty(), 256),
                                                 ADDR_SPACE_CONST); // [256 x i32]
    auto primShaderTablePtr = m_builder->CreateIntToPtr(primShaderTableAddr, primShaderTablePtrTy);

    // regOffset = regOffset >> 2
    regOffset = m_builder->CreateLShr(regOffset, 2); // To dword offset

    auto loadPtr = m_builder->CreateGEP(primShaderTablePtr, {m_builder->getInt32(0), regOffset});
    cast<Instruction>(loadPtr)->setMetadata(MetaNameUniform, MDNode::get(m_builder->getContext(), {}));

    auto regValue = m_builder->CreateAlignedLoad(loadPtr, Align(4), /*volatile=*/true);
    regValue->setMetadata(LLVMContext::MD_invariant_load, MDNode::get(m_builder->getContext(), {}));

    m_builder->CreateRet(regValue);
  }

  m_builder->restoreIP(savedInsertPoint);

  return func;
}

// =====================================================================================================================
// Output a subgroup ballot (always return i64 mask)
//
// @param value : The value to do the ballot on.
Value *NggPrimShader::doSubgroupBallot(Value *value) {
  assert(value->getType()->isIntegerTy(1)); // Should be i1

  const unsigned waveSize = m_pipelineState->getShaderWaveSize(ShaderStageGeometry);
  assert(waveSize == 32 || waveSize == 64);

  value = m_builder->CreateSelect(value, m_builder->getInt32(1), m_builder->getInt32(0));

  auto inlineAsmTy = FunctionType::get(m_builder->getInt32Ty(), m_builder->getInt32Ty(), false);
  auto inlineAsm = InlineAsm::get(inlineAsmTy, "; %1", "=v,0", true);
  value = m_builder->CreateCall(inlineAsm, value);

  static const unsigned PredicateNE = 33; // 33 = predicate NE
  Value *ballot = m_builder->CreateIntrinsic(Intrinsic::amdgcn_icmp,
                                             {
                                                 m_builder->getIntNTy(waveSize), // Return type
                                                 m_builder->getInt32Ty()         // Argument type
                                             },
                                             {value, m_builder->getInt32(0), m_builder->getInt32(PredicateNE)});

  if (waveSize == 32)
    ballot = m_builder->CreateZExt(ballot, m_builder->getInt64Ty());

  return ballot;
}

// =====================================================================================================================
// Gets the count of GS output vertices per primitive
unsigned NggPrimShader::getOutputVerticesPerPrimitive() const {
  assert(m_hasGs);
  const auto &geometryMode = m_pipelineState->getShaderModes()->getGeometryShaderMode();

  unsigned outVertsPerPrim = 0;
  switch (geometryMode.outputPrimitive) {
  case OutputPrimitives::Points:
    outVertsPerPrim = 1;
    break;
  case OutputPrimitives::LineStrip:
    outVertsPerPrim = 2;
    break;
  case OutputPrimitives::TriangleStrip:
    outVertsPerPrim = 3;
    break;
  default:
    llvm_unreachable("Unexpected output primitive type!");
    break;
  }

  return outVertsPerPrim;
}

// =====================================================================================================================
// Fetches the position data for the specified vertex ID.
//
// @param vertexId : Vertex thread ID in sub-group.
Value *NggPrimShader::fetchVertexPositionData(Value *vertexId) {
  if (!m_hasGs) {
    // ES-only
    return readPerThreadDataFromLds(FixedVectorType::get(m_builder->getFloatTy(), 4), vertexId, LdsRegionPosData);
  }

  // ES-GS
  auto &inOutUsage = m_pipelineState->getShaderResourceUsage(ShaderStageGeometry)->inOutUsage;
  assert(inOutUsage.builtInOutputLocMap.find(BuiltInPosition) != inOutUsage.builtInOutputLocMap.end());
  const unsigned loc = inOutUsage.builtInOutputLocMap[BuiltInPosition];
  const unsigned rasterStream = inOutUsage.gs.rasterStream;
  auto vertexOffset = calcVertexItemOffset(rasterStream, vertexId);

  return importGsOutput(FixedVectorType::get(m_builder->getFloatTy(), 4), loc, 0, rasterStream, vertexOffset);
}

// =====================================================================================================================
// Fetches the aggregated sign mask of cull distances for the specified vertex ID.
//
// @param vertexId : Vertex thread ID in sub-group.
Value *NggPrimShader::fetchCullDistanceSignMask(Value *vertexId) {
  assert(m_nggControl->enableCullDistanceCulling);

  if (!m_hasGs) {
    // ES-only
    return readPerThreadDataFromLds(m_builder->getInt32Ty(), vertexId, LdsRegionCullDistance);
  }

  // ES-GS
  auto &inOutUsage = m_pipelineState->getShaderResourceUsage(ShaderStageGeometry)->inOutUsage;
  assert(inOutUsage.builtInOutputLocMap.find(BuiltInCullDistance) != inOutUsage.builtInOutputLocMap.end());
  const unsigned loc = inOutUsage.builtInOutputLocMap[BuiltInCullDistance];
  const unsigned rasterStream = inOutUsage.gs.rasterStream;
  auto vertexOffset = calcVertexItemOffset(rasterStream, vertexId);

  auto &builtInUsage = m_pipelineState->getShaderResourceUsage(ShaderStageGeometry)->builtInUsage.gs;
  auto cullDistances = importGsOutput(ArrayType::get(m_builder->getFloatTy(), builtInUsage.cullDistance), loc, 0,
                                      rasterStream, vertexOffset);

  // Calculate the sign mask for all cull distances
  Value *signMask = m_builder->getInt32(0);
  for (unsigned i = 0; i < builtInUsage.cullDistance; ++i) {
    auto cullDistance = m_builder->CreateExtractValue(cullDistances, i);
    cullDistance = m_builder->CreateBitCast(cullDistance, m_builder->getInt32Ty());

    Value *signBit = m_builder->CreateIntrinsic(Intrinsic::amdgcn_ubfe, m_builder->getInt32Ty(),
                                                {cullDistance, m_builder->getInt32(31), m_builder->getInt32(1)});
    signBit = m_builder->CreateShl(signBit, i);
    signMask = m_builder->CreateOr(signMask, signBit);
  }

  return signMask;
}

// =====================================================================================================================
// Calculates the starting LDS offset (in bytes) of vertex item data in GS-VS ring.
//
// @param streamId : ID of output vertex stream.
// @param vertexId : Vertex thread ID in sub-group.
Value *NggPrimShader::calcVertexItemOffset(unsigned streamId, Value *vertexId) {
  assert(m_hasGs); // GS must be present

  auto &inOutUsage = m_pipelineState->getShaderResourceUsage(ShaderStageGeometry)->inOutUsage;

  // vertexOffset = gsVsRingStart + (streamBases[stream] + vertexId * vertexItemSize) * 4 (in bytes)
  const unsigned vertexItemSize = 4 * inOutUsage.gs.outLocCount[streamId];
  auto vertexOffset = m_builder->CreateMul(vertexId, m_builder->getInt32(vertexItemSize));
  vertexOffset = m_builder->CreateAdd(vertexOffset, m_builder->getInt32(m_gsStreamBases[streamId]));
  vertexOffset = m_builder->CreateShl(vertexOffset, 2);

  const unsigned gsVsRingStart = m_ldsManager->getLdsRegionStart(LdsRegionGsVsRing);
  vertexOffset = m_builder->CreateAdd(vertexOffset, m_builder->getInt32(gsVsRingStart));

  return vertexOffset;
}

// =====================================================================================================================
// Creates a new basic block. Always insert it at the end of the parent function.
//
// @param parent : Parent function to which the new block belongs
// @param blockName : Name of the new block
BasicBlock *NggPrimShader::createBlock(Function *parent, const Twine &blockName) {
  return BasicBlock::Create(*m_context, blockName, parent);
}

} // namespace lgc<|MERGE_RESOLUTION|>--- conflicted
+++ resolved
@@ -1345,7 +1345,6 @@
     Value *vertCountInPrevWaves = nullptr;
     {
       m_builder->SetInsertPoint(readThreadCountBlock);
-<<<<<<< HEAD
 
       unsigned regionStart = m_ldsManager->getLdsRegionStart(LdsRegionVertCountInWaves);
 
@@ -1375,51 +1374,13 @@
       m_builder->SetInsertPoint(writeCompactDataBlock);
 
       Value *drawMask = doSubgroupBallot(drawFlag);
-      drawMask = m_builder->CreateBitCast(drawMask, VectorType::get(Type::getInt32Ty(*m_context), 2));
+      drawMask = m_builder->CreateBitCast(drawMask, FixedVectorType::get(Type::getInt32Ty(*m_context), 2));
 
       auto drawMaskLow = m_builder->CreateExtractElement(drawMask, static_cast<uint64_t>(0));
 
       Value *compactThreadIdInSubrgoup =
           m_builder->CreateIntrinsic(Intrinsic::amdgcn_mbcnt_lo, {}, {drawMaskLow, m_builder->getInt32(0)});
 
-=======
-
-      unsigned regionStart = m_ldsManager->getLdsRegionStart(LdsRegionVertCountInWaves);
-
-      // The dword following dwords for all waves stores the vertex count of the entire sub-group
-      Value *ldsOffset = m_builder->getInt32(regionStart + waveCountInSubgroup * SizeOfDword);
-      vertCountInWaves = m_ldsManager->readValueFromLds(m_builder->getInt32Ty(), ldsOffset);
-
-      // NOTE: We promote vertex count in waves to SGPR since it is treated as an uniform value.
-      vertCountInWaves = m_builder->CreateIntrinsic(Intrinsic::amdgcn_readfirstlane, {}, vertCountInWaves);
-      threadCountInWaves = vertCountInWaves;
-
-      // Get vertex count for all waves prior to this wave
-      ldsOffset = m_builder->CreateShl(m_nggFactor.waveIdInSubgroup, 2);
-      ldsOffset = m_builder->CreateAdd(m_builder->getInt32(regionStart), ldsOffset);
-
-      vertCountInPrevWaves = m_ldsManager->readValueFromLds(m_builder->getInt32Ty(), ldsOffset);
-
-      auto vertValid = m_builder->CreateICmpULT(m_nggFactor.threadIdInWave, m_nggFactor.vertCountInWave);
-
-      auto compactDataWrite = m_builder->CreateAnd(drawFlag, vertValid);
-
-      m_builder->CreateCondBr(compactDataWrite, writeCompactDataBlock, endReadThreadCountBlock);
-    }
-
-    // Construct ".writeCompactData" block
-    {
-      m_builder->SetInsertPoint(writeCompactDataBlock);
-
-      Value *drawMask = doSubgroupBallot(drawFlag);
-      drawMask = m_builder->CreateBitCast(drawMask, FixedVectorType::get(Type::getInt32Ty(*m_context), 2));
-
-      auto drawMaskLow = m_builder->CreateExtractElement(drawMask, static_cast<uint64_t>(0));
-
-      Value *compactThreadIdInSubrgoup =
-          m_builder->CreateIntrinsic(Intrinsic::amdgcn_mbcnt_lo, {}, {drawMaskLow, m_builder->getInt32(0)});
-
->>>>>>> fd689f22
       if (waveSize == 64) {
         auto drawMaskHigh = m_builder->CreateExtractElement(drawMask, 1);
 
@@ -1585,11 +1546,7 @@
 
           // Use 128-bit LDS load
           auto expValue =
-<<<<<<< HEAD
-              m_ldsManager->readValueFromLds(VectorType::get(Type::getFloatTy(*m_context), 4), ldsOffset, true);
-=======
               m_ldsManager->readValueFromLds(FixedVectorType::get(Type::getFloatTy(*m_context), 4), ldsOffset, true);
->>>>>>> fd689f22
           expData.expValue = expValue;
 
           break;
@@ -1623,15 +1580,9 @@
     {
       m_builder->SetInsertPoint(endExpVertPosBlock);
 
-<<<<<<< HEAD
-      auto undef = UndefValue::get(VectorType::get(Type::getFloatTy(*m_context), 4));
-      for (auto &expData : expDataSet) {
-        PHINode *expValue = m_builder->CreatePHI(VectorType::get(Type::getFloatTy(*m_context), 4), 2);
-=======
       auto undef = UndefValue::get(FixedVectorType::get(Type::getFloatTy(*m_context), 4));
       for (auto &expData : expDataSet) {
         PHINode *expValue = m_builder->CreatePHI(FixedVectorType::get(Type::getFloatTy(*m_context), 4), 2);
->>>>>>> fd689f22
 
         expValue->addIncoming(expData.expValue, expVertPosBlock);
         expValue->addIncoming(undef, endExpPrimBlock);
